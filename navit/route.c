/**
 * Navit, a modular navigation system.
 * Copyright (C) 2005-2008 Navit Team
 *
 * This program is free software; you can redistribute it and/or
 * modify it under the terms of the GNU General Public License
 * version 2 as published by the Free Software Foundation.
 *
 * This program is distributed in the hope that it will be useful,
 * but WITHOUT ANY WARRANTY; without even the implied warranty of
 * MERCHANTABILITY or FITNESS FOR A PARTICULAR PURPOSE.  See the
 * GNU General Public License for more details.
 *
 * You should have received a copy of the GNU General Public License
 * along with this program; if not, write to the
 * Free Software Foundation, Inc., 51 Franklin Street, Fifth Floor,
 * Boston, MA  02110-1301, USA.
 */

/** @file
 * @brief Contains code related to finding a route from a position to a destination
 *
 * Routing uses segments, points and items. Items are items from the map: Streets, highways, etc.
 * Segments represent such items, or parts of it. Generally, a segment is a driveable path. An item
 * can be represented by more than one segment - in that case it is "segmented". Each segment has an
 * "offset" associated, that indicates at which position in a segmented item this segment is - a
 * segment representing a not-segmented item always has the offset 1.
 * A point is located at the end of segments, often connecting several segments.
 *
 * The code in this file will make navit find a route between a position and a destination.
 * It accomplishes this by first building a "route graph". This graph contains segments and
 * points.
 *
 * After building this graph in route_graph_build(), the function route_graph_flood() assigns every
 * point and segment a "value" which represents the "costs" of traveling from this point to the
 * destination. This is done by Dijkstra's algorithm.
 *
 * When the graph is built a "route path" is created, which is a path in this graph from a given
 * position to the destination determined at time of building the graph.
 */

#include <stdio.h>
#include <stdlib.h>
#include <string.h>
#include <math.h>
#include "navit_nls.h"
#include "glib_slice.h"
#include "config.h"
#include "point.h"
#include "graphics.h"
#include "profile.h"
#include "coord.h"
#include "projection.h"
#include "item.h"
#include "xmlconfig.h"
#include "map.h"
#include "mapset.h"
#include "route_protected.h"
#include "route.h"
#include "track.h"
#include "transform.h"
#include "plugin.h"
#include "fib.h"
#include "event.h"
#include "callback.h"
#include "vehicle.h"
#include "vehicleprofile.h"
#include "roadprofile.h"
#include "debug.h"

#define X_TURNAROUND_PENALTY

struct map_priv {
    struct route *route;
};

int debug_route=0;

#define RP_TRAFFIC_DISTORTION 1
#define RP_TURN_RESTRICTION 2
#define RP_TURN_RESTRICTION_RESOLVED 4


#define RSD_OFFSET(x) *((int *)route_segment_data_field_pos((x), attr_offset))
#define RSD_SIZE_WEIGHT(x) *((struct size_weight_limit *)route_segment_data_field_pos((x), attr_vehicle_width))
#define RSD_DANGEROUS_GOODS(x) *((int *)route_segment_data_field_pos((x), attr_vehicle_dangerous_goods))


/**
 * @brief A traffic distortion
 *
 * Traffic distortions represent delays or closures on the route, which can occur for a variety of
 * reasons such as roadworks, accidents or heavy traffic. They are also used internally by Navit to
 * avoid using a particular segment.
 *
 * A traffic distortion can limit the speed on a segment, or introduce a delay. If both are given,
 * at the same time, they are cumulative.
 */
struct route_traffic_distortion {
    int maxspeed;					/**< Maximum speed possible in km/h. Use {@code INT_MAX} to
									     leave the speed unchanged, or 0 to mark the segment as
									     impassable. */
    int delay;					/**< Delay in tenths of seconds (0 for no delay) */
};

/**
 * @brief A segment in the route path
 *
 * This is a segment in the route path.
 */
struct route_path_segment {
    struct route_path_segment *next;	/**< Pointer to the next segment in the path */
    struct route_segment_data *data;	/**< The segment data */
    int direction;						/**< Order in which the coordinates are ordered. >0 means "First
										 *  coordinate of the segment is the first coordinate of the item", <=0
										 *  means reverse. */
    unsigned ncoords;					/**< How many coordinates does this segment have? */
    struct coord c[0];					/**< Pointer to the ncoords coordinates of this segment */
    /* WARNING: There will be coordinates following here, so do not create new fields after c! */
};

/**
 * @brief Usually represents a destination or position
 *
 * This struct usually represents a destination or position
 */
struct route_info {
    struct coord c;			 /**< The actual destination / position */
    struct coord lp;		 /**< The nearest point on a street to c */
    int pos; 				 /**< The position of lp within the coords of the street */
    int lenpos; 			 /**< Distance between lp and the end of the street */
    int lenneg; 			 /**< Distance between lp and the start of the street */
    int lenextra;			 /**< Distance between lp and c */
    int percent;			 /**< ratio of lenneg to lenght of whole street in percent */
    struct street_data *street; /**< The street lp is on */
    int street_direction;	/**< Direction of vehicle on street -1 = Negative direction, 1 = Positive direction, 0 = Unknown */
    int dir;		/**< Direction to take when following the route -1 = Negative direction, 1 = Positive direction */
};

/**
 * @brief A complete route path
 *
 * A route path is an ordered set of segments describing the route from the current position (or previous
 * destination) to the next destination.
 */
struct route_path {
    int in_use;						/**< The path is in use and can not be updated */
    int update_required;					/**< The path needs to be updated after it is no longer in use */
    int updated;						/**< The path has only been updated */
    int path_time;						/**< Time to pass the path */
    int path_len;						/**< Length of the path */
    struct route_path_segment *path;			/**< The first segment in the path, i.e. the segment one should
												 *  drive in next */
    struct route_path_segment *path_last;		/**< The last segment in the path */
    /* XXX: path_hash is not necessery now */
    struct item_hash *path_hash;				/**< A hashtable of all the items represented by this route's segements */
    struct route_path *next;				/**< Next route path in case of intermediate destinations */
};

/**
 * @brief A complete route
 *
 * This struct holds all information about a route.
 */
struct route {
    NAVIT_OBJECT
    struct mapset *ms;			/**< The mapset this route is built upon */
    enum route_path_flags flags;
    struct route_info *pos;		/**< Current position within this route */
    GList *destinations;		/**< Destinations of the route */
    int reached_destinations_count;	/**< Used as base to calculate waypoint numbers */
    struct route_info *current_dst;	/**< Current destination */

    struct route_graph *graph;	/**< Pointer to the route graph */
    struct route_path *path2;	/**< Pointer to the route path */
    struct map *map;            /**< The map containing the route path */
    struct map *graph_map;      /**< The map containing the route graph */
    struct callback * route_graph_done_cb ; /**< Callback when route graph is done */
    struct callback * route_graph_flood_done_cb ; /**< Callback when route graph flooding is done */
    struct callback_list *cbl2;	/**< Callback list to call when route changes */
    int destination_distance;	/**< Distance to the destination at which the destination is considered "reached" */
    struct vehicleprofile *vehicleprofile; /**< Routing preferences */
    int route_status;		/**< Route Status */
    int link_path;			/**< Link paths over multiple waypoints together */
    struct pcoord pc;
    struct vehicle *v;
};

#define HASHCOORD(c) ((((c)->x +(c)->y) * 2654435761UL) & (HASH_SIZE-1))

/**
 * @brief Iterator to iterate through all route graph segments in a route graph point
 *
 * This structure can be used to iterate through all route graph segments connected to a
 * route graph point. Use this with the rp_iterator_* functions.
 */
struct route_graph_point_iterator {
    struct route_graph_point *p;		/**< The route graph point whose segments should be iterated */
    int end;							/**< Indicates if we have finished iterating through the "start" segments */
    struct route_graph_segment *next;	/**< The next segment to be returned */
};

struct attr_iter {
    union {
        GList *list;
    } u;
};

static struct route_info * route_find_nearest_street(struct vehicleprofile *vehicleprofile, struct mapset *ms,
        struct pcoord *c);
static void route_graph_update(struct route *this, struct callback *cb, int async);
static struct route_path *route_path_new(struct route_graph *this, struct route_path *oldpath, struct route_info *pos,
        struct route_info *dst, struct vehicleprofile *profile);
static void route_graph_add_street(struct route_graph *this, struct item *item, struct vehicleprofile *profile);
static void route_graph_destroy(struct route_graph *this);
static void route_path_update(struct route *this, int cancel, int async);
static int route_time_seg(struct vehicleprofile *profile, struct route_segment_data *over,
                          struct route_traffic_distortion *dist);
static void route_graph_flood(struct route_graph *this, struct route_info *dst, struct vehicleprofile *profile,
                              struct callback *cb);
static void route_graph_reset(struct route_graph *this);


/**
 * @brief Returns the projection used for this route
 *
 * @param route The route to return the projection for
 * @return The projection used for this route
 */
static enum projection route_projection(struct route *route) {
    struct street_data *street;
    struct route_info *dst=route_get_dst(route);
    if (!route->pos && !dst)
        return projection_none;
    street = route->pos ? route->pos->street : dst->street;
    if (!street || !street->item.map)
        return projection_none;
    return map_projection(street->item.map);
}

/**
 * @brief Creates a new graph point iterator
 *
 * This function creates a new route graph point iterator, that can be used to
 * iterate through all segments connected to the point.
 *
 * @param p The route graph point to create the iterator from
 * @return A new iterator.
 */
static struct route_graph_point_iterator rp_iterator_new(struct route_graph_point *p) {
    struct route_graph_point_iterator it;

    it.p = p;
    if (p->start) {
        it.next = p->start;
        it.end = 0;
    } else {
        it.next = p->end;
        it.end = 1;
    }

    return it;
}

/**
 * @brief Gets the next segment connected to a route graph point from an iterator
 *
 * @param it The route graph point iterator to get the segment from
 * @return The next segment or NULL if there are no more segments
 */
static struct route_graph_segment
*rp_iterator_next(struct route_graph_point_iterator *it) {
    struct route_graph_segment *ret;

    ret = it->next;
    if (!ret) {
        return NULL;
    }

    if (!it->end) {
        if (ret->start_next) {
            it->next = ret->start_next;
        } else {
            it->next = it->p->end;
            it->end = 1;
        }
    } else {
        it->next = ret->end_next;
    }

    return ret;
}

/**
 * @brief Checks if the last segment returned from a route_graph_point_iterator comes from the end
 *
 * @param it The route graph point iterator to be checked
 * @return 1 if the last segment returned comes from the end of the route graph point, 0 otherwise
 */
static int rp_iterator_end(struct route_graph_point_iterator *it) {
    if (it->end && (it->next != it->p->end)) {
        return 1;
    } else {
        return 0;
    }
}

static void route_path_get_distances(struct route_path *path, struct coord *c, int count, int *distances) {
    int i;
    for (i = 0 ; i < count ; i++)
        distances[i]=INT_MAX;
    while (path) {
        struct route_path_segment *seg=path->path;
        while (seg) {
            for (i = 0 ; i < count ; i++) {
                int dist=transform_distance_polyline_sq(seg->c, seg->ncoords, &c[i], NULL, NULL);
                if (dist < distances[i])
                    distances[i]=dist;
            }
            seg=seg->next;
        }
        path=path->next;
    }
    for (i = 0 ; i < count ; i++) {
        if (distances[i] != INT_MAX)
            distances[i]=sqrt(distances[i]);
    }
}

void route_get_distances(struct route *this, struct coord *c, int count, int *distances) {
    return route_path_get_distances(this->path2, c, count, distances);
}

/**
 * @brief Destroys a route_path
 *
 * @param this The route_path to be destroyed
 */
static void route_path_destroy(struct route_path *this, int recurse) {
    struct route_path_segment *c,*n;
    struct route_path *next;
    while (this) {
        next=this->next;
        if (this->path_hash) {
            item_hash_destroy(this->path_hash);
            this->path_hash=NULL;
        }
        c=this->path;
        while (c) {
            n=c->next;
            g_free(c);
            c=n;
        }
        this->in_use--;
        if (!this->in_use)
            g_free(this);
        if (!recurse)
            break;
        this=next;
    }
}

/**
 * @brief Creates a completely new route structure
 *
 * @param attrs Not used
 * @return The newly created route
 */
struct route *
route_new(struct attr *parent, struct attr **attrs) {
    struct route *this=g_new0(struct route, 1);
    struct attr dest_attr;

    this->func=&route_func;
    navit_object_ref((struct navit_object *)this);

    if (attr_generic_get_attr(attrs, NULL, attr_destination_distance, &dest_attr, NULL)) {
        this->destination_distance = dest_attr.u.num;
    } else {
        this->destination_distance = 50; // Default value
    }
    this->cbl2=callback_list_new();

    return this;
}

/**
 * @brief Duplicates a route object
 *
 * @return The duplicated route
 */

struct route *
route_dup(struct route *orig) {
    struct route *this=g_new0(struct route, 1);
    this->func=&route_func;
    navit_object_ref((struct navit_object *)this);
    this->cbl2=callback_list_new();
    this->destination_distance=orig->destination_distance;
    this->ms=orig->ms;
    this->flags=orig->flags;
    this->vehicleprofile=orig->vehicleprofile;

    return this;
}

/**
 * @brief Checks if a segment is part of a roundabout
 *
 * This function checks if a segment is part of a roundabout.
 *
 * @param seg The segment to be checked
 * @param level How deep to scan the route graph
 * @param direction Set this to 1 if we're entering the segment through its end, to 0 otherwise
 * @param origin Used internally, set to NULL
 * @return 1 If a roundabout was detected, 0 otherwise
 */
static int route_check_roundabout(struct route_graph_segment *seg, int level, int direction,
                                  struct route_graph_segment *origin) {
    struct route_graph_point_iterator it,it2;
    struct route_graph_segment *cur;
    int count=0;

    if (!level) {
        return 0;
    }
    if (!direction && !(seg->data.flags & AF_ONEWAY)) {
        return 0;
    }
    if (direction && !(seg->data.flags & AF_ONEWAYREV)) {
        return 0;
    }
    if (seg->data.flags & AF_ROUNDABOUT_VALID)
        return 0;

    if (!origin) {
        origin = seg;
    }

    if (!direction) {
        it = rp_iterator_new(seg->end);
    } else {
        it = rp_iterator_new(seg->start);
    }
    it2=it;

    while ((cur = rp_iterator_next(&it2)))
        count++;

    if (count > 3)
        return 0;
    cur = rp_iterator_next(&it);
    while (cur) {
        if (cur == seg) {
            cur = rp_iterator_next(&it);
            continue;
        }

        if (cur->data.item.type != origin->data.item.type) {
            // This street is of another type, can't be part of the roundabout
            cur = rp_iterator_next(&it);
            continue;
        }

        if (cur == origin) {
            seg->data.flags |= AF_ROUNDABOUT;
            return 1;
        }

        if (route_check_roundabout(cur, (level-1), rp_iterator_end(&it), origin)) {
            seg->data.flags |= AF_ROUNDABOUT;
            return 1;
        }

        cur = rp_iterator_next(&it);
    }

    return 0;
}

/**
 * @brief Sets the mapset of the route passwd
 *
 * @param this The route to set the mapset for
 * @param ms The mapset to set for this route
 */
void route_set_mapset(struct route *this, struct mapset *ms) {
    this->ms=ms;
}

/**
 * @brief Sets the vehicle profile of a route
 *
 * @param this The route to set the profile for
 * @param prof The vehicle profile
 */

void route_set_profile(struct route *this, struct vehicleprofile *prof) {
    if (this->vehicleprofile != prof) {
        int dest_count = g_list_length(this->destinations);
        struct pcoord *pc;
        this->vehicleprofile = prof;
        pc = g_alloca(dest_count*sizeof(struct pcoord));
        route_get_destinations(this, pc, dest_count);
        route_set_destinations(this, pc, dest_count, 1);
    }
}

/**
 * @brief Returns the mapset of the route passed
 *
 * @param this The route to get the mapset of
 * @return The mapset of the route passed
 */
struct mapset *
route_get_mapset(struct route *this) {
    return this->ms;
}

/**
 * @brief Returns the current position within the route passed
 *
 * @param this The route to get the position for
 * @return The position within the route passed
 */
struct route_info *
route_get_pos(struct route *this) {
    return this->pos;
}

/**
 * @brief Returns the destination of the route passed
 *
 * @param this The route to get the destination for
 * @return The destination of the route passed
 */
struct route_info *
route_get_dst(struct route *this) {
    struct route_info *dst=NULL;

    if (this->destinations)
        dst=g_list_last(this->destinations)->data;
    return dst;
}

/**
 * @brief Checks if the path is calculated for the route passed
 *
 * @param this The route to check
 * @return True if the path is calculated, false if not
 */
int route_get_path_set(struct route *this) {
    return this->path2 != NULL;
}

/**
 * @brief Checks if the route passed contains a certain item within the route path
 *
 * This function checks if a certain items exists in the path that navit will guide
 * the user to his destination. It does *not* check if this item exists in the route
 * graph!
 *
 * @param this The route to check for this item
 * @param item The item to search for
 * @return True if the item was found, false if the item was not found or the route was not calculated
 */
int route_contains(struct route *this, struct item *item) {
    if (! this->path2 || !this->path2->path_hash)
        return 0;
    if (item_hash_lookup(this->path2->path_hash, item))
        return 1;
    if (! this->pos || !this->pos->street)
        return 0;
    return item_is_equal(this->pos->street->item, *item);

}

static struct route_info *route_next_destination(struct route *this) {
    if (!this->destinations)
        return NULL;
    return this->destinations->data;
}

/**
 * @brief Checks if a route has reached its destination
 *
 * @param this The route to be checked
 * @return True if the destination is "reached", false otherwise.
 */
int route_destination_reached(struct route *this) {
    struct street_data *sd = NULL;
    enum projection pro;
    struct route_info *dst=route_next_destination(this);

    if (!this->pos)
        return 0;
    if (!dst)
        return 0;

    sd = this->pos->street;

    if (!this->path2) {
        return 0;
    }

    if (!item_is_equal(this->pos->street->item, dst->street->item)) {
        return 0;
    }

    if ((sd->flags & AF_ONEWAY) && (this->pos->lenneg >= dst->lenneg)) { // We would have to drive against the one-way road
        return 0;
    }
    if ((sd->flags & AF_ONEWAYREV) && (this->pos->lenpos >= dst->lenpos)) {
        return 0;
    }
    pro=route_projection(this);
    if (pro == projection_none)
        return 0;

    if (transform_distance(pro, &this->pos->c, &dst->lp) > this->destination_distance) {
        return 0;
    }

    if (g_list_next(this->destinations))
        return 1;
    else
        return 2;
}

/**
 * @brief Returns the position from which to route to the current destination of the route.
 *
 * This function examines the destination list of the route. If present, it returns the destination
 * which precedes the one indicated by the {@code current_dst} member of the route. Failing that,
 * the current position of the route is returned.
 *
 * @param this The route object
 * @return The previous destination or current position, see description
 */
static struct route_info *route_previous_destination(struct route *this) {
    GList *l=g_list_find(this->destinations, this->current_dst);
    if (!l)
        return this->pos;
    l=g_list_previous(l);
    if (!l)
        return this->pos;
    return l->data;
}

/**
 * @brief Updates or recreates the route graph.
 *
 * This function is called after the route graph has been changed or rebuilt and flooding has
 * completed. It then updates the route path to reflect these changes.
 *
 * If multiple destinations are set, this function will reset and re-flood the route graph for each
 * destination, thus recursively calling itself for each destination.
 *
 * @param this The route object
 * @param new_graph FIXME Whether the route graph has been rebuilt from scratch
 */
/* FIXME Should we rename this function to route_graph_flood_done, in order to avoid confusion? */
static void route_path_update_done(struct route *this, int new_graph) {
    struct route_path *oldpath=this->path2;
    struct attr route_status;
    struct route_info *prev_dst; /* previous destination or current position */
    route_status.type=attr_route_status;
    if (this->path2 && (this->path2->in_use>1)) {
        this->path2->update_required=1+new_graph;
        return;
    }
    route_status.u.num=route_status_building_path;
    route_set_attr(this, &route_status);
    prev_dst=route_previous_destination(this);
    if (this->link_path) {
        this->path2=route_path_new(this->graph, NULL, prev_dst, this->current_dst, this->vehicleprofile);
        if (this->path2)
            this->path2->next=oldpath;
        else
            route_path_destroy(oldpath,0);
    } else {
        this->path2=route_path_new(this->graph, oldpath, prev_dst, this->current_dst, this->vehicleprofile);
        if (oldpath && this->path2) {
            this->path2->next=oldpath->next;
            route_path_destroy(oldpath,0);
        }
    }
    if (this->path2) {
        struct route_path_segment *seg=this->path2->path;
        int path_time=0,path_len=0;
        while (seg) {
            /* FIXME */
            int seg_time=route_time_seg(this->vehicleprofile, seg->data, NULL);
            if (seg_time == INT_MAX) {
                dbg(lvl_debug,"error");
            } else
                path_time+=seg_time;
            path_len+=seg->data->len;
            seg=seg->next;
        }
        this->path2->path_time=path_time;
        this->path2->path_len=path_len;
        if (prev_dst != this->pos) {
            this->link_path=1;
            this->current_dst=prev_dst;
            route_graph_reset(this->graph);
            route_graph_flood(this->graph, this->current_dst, this->vehicleprofile, this->route_graph_flood_done_cb);
            return;
        }
        if (!new_graph && this->path2->updated)
            route_status.u.num=route_status_path_done_incremental;
        else
            route_status.u.num=route_status_path_done_new;
    } else
        route_status.u.num=route_status_not_found;
    this->link_path=0;
    route_set_attr(this, &route_status);
}

/**
 * @brief Updates the route graph and the route path if something changed with the route
 *
 * This will update the route graph and the route path of the route if some of the
 * route's settings (destination, position) have changed.
 *
 * The behavior of this function can be controlled via flags:
 * <ul>
 * <li>{@code route_path_flag_cancel}: Cancel navigation, clear route graph and route path</li>
 * <li>{@code route_path_flag_async}: Perform operations asynchronously</li>
 * <li>{@code route_path_flag_no_rebuild}: Do not rebuild the route graph</li>
 * </ul>
 *
 * These flags will be stored in the {@code flags} member of the route object.
 *
 * @attention For this to work the route graph has to be destroyed if the route's
 * @attention destination is changed somewhere!
 *
 * @param this The route to update
 * @param flags Flags to control the behavior of this function, see description
 */
static void route_path_update_flags(struct route *this, enum route_path_flags flags) {
    dbg(lvl_debug,"enter %d", flags);
    this->flags = flags;
    if (! this->pos || ! this->destinations) {
        dbg(lvl_debug,"destroy");
        route_path_destroy(this->path2,1);
        this->path2 = NULL;
        return;
    }
    if (flags & route_path_flag_cancel) {
        route_graph_destroy(this->graph);
        this->graph=NULL;
    }
    /* the graph is destroyed when setting the destination */
    if (this->graph) {
        if (this->graph->busy) {
            dbg(lvl_debug,"busy building graph");
            return;
        }
        // we can try to update
        dbg(lvl_debug,"try update");
        route_path_update_done(this, 0);
    } else {
        route_path_destroy(this->path2,1);
        this->path2 = NULL;
    }
    if (!this->graph || (!this->path2 && !(flags & route_path_flag_no_rebuild))) {
        dbg(lvl_debug,"rebuild graph %p %p",this->graph,this->path2);
        if (! this->route_graph_flood_done_cb)
            this->route_graph_flood_done_cb=callback_new_2(callback_cast(route_path_update_done), this, (long)1);
        dbg(lvl_debug,"route_graph_update");
        route_graph_update(this, this->route_graph_flood_done_cb, !!(flags & route_path_flag_async));
    }
}

/**
 * @brief Updates the route graph and the route path if something changed with the route
 *
 * This function is a wrapper around {@link route_path_update_flags(route *, enum route_path)}.
 *
 * @param this The route to update
 * @param cancel If true, cancel navigation, clear route graph and route path
 * @param async If true, perform processing asynchronously
 */
static void route_path_update(struct route *this, int cancel, int async) {
    enum route_path_flags flags=(cancel ? route_path_flag_cancel:0)|(async ? route_path_flag_async:0);
    route_path_update_flags(this, flags);
}


/**
 * @brief This will calculate all the distances stored in a route_info
 *
 * @param ri The route_info to calculate the distances for
 * @param pro The projection used for this route
 */
static void route_info_distances(struct route_info *ri, enum projection pro) {
    int npos=ri->pos+1;
    struct street_data *sd=ri->street;
    /* 0 1 2 X 3 4 5 6 pos=2 npos=3 count=7 0,1,2 3,4,5,6*/
    ri->lenextra=transform_distance(pro, &ri->lp, &ri->c);
    ri->lenneg=transform_polyline_length(pro, sd->c, npos)+transform_distance(pro, &sd->c[ri->pos], &ri->lp);
    ri->lenpos=transform_polyline_length(pro, sd->c+npos, sd->count-npos)+transform_distance(pro, &sd->c[npos], &ri->lp);
    if (ri->lenneg || ri->lenpos)
        ri->percent=(ri->lenneg*100)/(ri->lenneg+ri->lenpos);
    else
        ri->percent=50;
}

/**
 * @brief This sets the current position of the route passed
 *
 * This will set the current position of the route passed to the street that is nearest to the
 * passed coordinates. It also automatically updates the route.
 *
 * @param this The route to set the position of
 * @param pos Coordinates to set as position
 * @param flags Flags to use for building the graph
 */

static int route_set_position_flags(struct route *this, struct pcoord *pos, enum route_path_flags flags) {
    if (this->pos)
        route_info_free(this->pos);
    this->pos=NULL;
    this->pos=route_find_nearest_street(this->vehicleprofile, this->ms, pos);

    // If there is no nearest street, bail out.
    if (!this->pos) return 0;

    this->pos->street_direction=0;
    dbg(lvl_debug,"this->pos=%p", this->pos);
    route_info_distances(this->pos, pos->pro);
    route_path_update_flags(this, flags);
    return 1;
}

/**
 * @brief This sets the current position of the route passed
 *
 * This will set the current position of the route passed to the street that is nearest to the
 * passed coordinates. It also automatically updates the route.
 *
 * @param this The route to set the position of
 * @param pos Coordinates to set as position
 */
void route_set_position(struct route *this, struct pcoord *pos) {
    route_set_position_flags(this, pos, route_path_flag_async);
}

/**
 * @brief Sets a route's current position based on coordinates from tracking
 *
 * @param this The route to set the current position of
 * @param tracking The tracking to get the coordinates from
 */
void route_set_position_from_tracking(struct route *this, struct tracking *tracking, enum projection pro) {
    struct coord *c;
    struct route_info *ret;
    struct street_data *sd;

    dbg(lvl_info,"enter");
    c=tracking_get_pos(tracking);
    ret=g_new0(struct route_info, 1);
    if (!ret) {
        printf("%s:Out of memory\n", __FUNCTION__);
        return;
    }
    if (this->pos)
        route_info_free(this->pos);
    this->pos=NULL;
    ret->c=*c;
    ret->lp=*c;
    ret->pos=tracking_get_segment_pos(tracking);
    ret->street_direction=tracking_get_street_direction(tracking);
    sd=tracking_get_street_data(tracking);
    if (sd) {
        ret->street=street_data_dup(sd);
        route_info_distances(ret, pro);
    }
    dbg(lvl_debug,"position 0x%x,0x%x item 0x%x,0x%x direction %d pos %d lenpos %d lenneg %d",c->x,c->y,sd?sd->item.id_hi:0,
        sd?sd->item.id_lo:0,ret->street_direction,ret->pos,ret->lenpos,ret->lenneg);
    dbg(lvl_debug,"c->x=0x%x, c->y=0x%x pos=%d item=(0x%x,0x%x)", c->x, c->y, ret->pos,
        ret->street?ret->street->item.id_hi:0, ret->street?ret->street->item.id_lo:0);
    dbg(lvl_debug,"street 0=(0x%x,0x%x) %d=(0x%x,0x%x)", ret->street?ret->street->c[0].x:0,
        ret->street?ret->street->c[0].y:0, ret->street?ret->street->count-1:0,
        ret->street?ret->street->c[ret->street->count-1].x:0, ret->street?ret->street->c[ret->street->count-1].y:0);
    this->pos=ret;
    if (this->destinations)
        route_path_update(this, 0, 1);
    dbg(lvl_info,"ret");
}

/* Used for debuging of route_rect, what routing sees */
struct map_selection *route_selection;

/**
 * @brief Returns a single map selection
 */
struct map_selection *
route_rect(int order, struct coord *c1, struct coord *c2, int rel, int abs) {
    int dx,dy,sx=1,sy=1,d,m;
    struct map_selection *sel=g_new(struct map_selection, 1);
    if (!sel) {
        printf("%s:Out of memory\n", __FUNCTION__);
        return sel;
    }
    sel->order=order;
    sel->range.min=route_item_first;
    sel->range.max=route_item_last;
    dbg(lvl_debug,"%p %p", c1, c2);
    dx=c1->x-c2->x;
    dy=c1->y-c2->y;
    if (dx < 0) {
        sx=-1;
        sel->u.c_rect.lu.x=c1->x;
        sel->u.c_rect.rl.x=c2->x;
    } else {
        sel->u.c_rect.lu.x=c2->x;
        sel->u.c_rect.rl.x=c1->x;
    }
    if (dy < 0) {
        sy=-1;
        sel->u.c_rect.lu.y=c2->y;
        sel->u.c_rect.rl.y=c1->y;
    } else {
        sel->u.c_rect.lu.y=c1->y;
        sel->u.c_rect.rl.y=c2->y;
    }
    if (dx*sx > dy*sy)
        d=dx*sx;
    else
        d=dy*sy;
    m=d*rel/100+abs;
    sel->u.c_rect.lu.x-=m;
    sel->u.c_rect.rl.x+=m;
    sel->u.c_rect.lu.y+=m;
    sel->u.c_rect.rl.y-=m;
    sel->next=NULL;
    return sel;
}

/**
 * @brief Appends a map selection to the selection list. Selection list may be NULL.
 */
static struct map_selection *route_rect_add(struct map_selection *sel, int order, struct coord *c1, struct coord *c2,
        int rel, int abs) {
    struct map_selection *ret;
    ret=route_rect(order, c1, c2, rel, abs);
    ret->next=sel;
    return ret;
}

/**
 * @brief Returns a list of map selections useable to create a route graph
 *
 * Returns a list of  map selections useable to get a map rect from which items can be
 * retrieved to build a route graph.
 *
 * @param c Array containing route points, including start, intermediate and destination ones.
 * @param count number of route points
 * @param proifle vehicleprofile
 */
static struct map_selection *route_calc_selection(struct coord *c, int count, struct vehicleprofile *profile) {
    struct map_selection *ret=NULL;
    int i;
    struct coord_rect r;
    char *depth, *str, *tok;

    if (!count)
        return NULL;
    r.lu=c[0];
    r.rl=c[0];
    for (i = 1 ; i < count ; i++)
        coord_rect_extend(&r, &c[i]);

    depth=profile->route_depth;
    if (!depth)
        depth="4:25%,8:40000,18:10000";
    depth=str=g_strdup(depth);

    while((tok=strtok(str,","))!=NULL) {
        int order=0, dist=0;
        sscanf(tok,"%d:%d",&order,&dist);
        if(strchr(tok,'%'))
            ret=route_rect_add(ret, order, &r.lu, &r.rl, dist, 0);
        else
            for (i = 0 ; i < count ; i++) {
                ret=route_rect_add(ret, order, &c[i], &c[i], 0, dist);
            }
        str=NULL;
    }

    g_free(depth);

    return ret;
}

/**
 * @brief Destroys a list of map selections
 *
 * @param sel Start of the list to be destroyed
 */
static void route_free_selection(struct map_selection *sel) {
    struct map_selection *next;
    while (sel) {
        next=sel->next;
        g_free(sel);
        sel=next;
    }
}


static void route_clear_destinations(struct route *this_) {
    g_list_foreach(this_->destinations, (GFunc)route_info_free, NULL);
    g_list_free(this_->destinations);
    this_->destinations=NULL;
}

/**
 * @brief Sets the destination of a route
 *
 * This sets the destination of a route to the street nearest to the coordinates passed
 * and updates the route.
 *
 * @param this The route to set the destination for
 * @param dst Points to an array of coordinates to set as destinations, which will be visited in the
 * order in which they appear in the array (the last one is the final destination)
 * @param count Number of items in {@code dst}, 0 to clear all destinations
 * @param async If set, do routing asynchronously
 */

void route_set_destinations(struct route *this, struct pcoord *dst, int count, int async) {
    struct attr route_status;
    struct route_info *dsti;
    int i;
    route_status.type=attr_route_status;

    profile(0,NULL);
    route_clear_destinations(this);
    if (dst && count) {
        for (i = 0 ; i < count ; i++) {
            dsti=route_find_nearest_street(this->vehicleprofile, this->ms, &dst[i]);
            if(dsti) {
                route_info_distances(dsti, dst->pro);
                this->destinations=g_list_append(this->destinations, dsti);
            }
        }
        route_status.u.num=route_status_destination_set;
    } else  {
        this->reached_destinations_count=0;
        route_status.u.num=route_status_no_destination;
    }
    callback_list_call_attr_1(this->cbl2, attr_destination, this);
    route_set_attr(this, &route_status);
    profile(1,"find_nearest_street");

    /* The graph has to be destroyed and set to NULL, otherwise route_path_update() doesn't work */
    route_graph_destroy(this->graph);
    this->graph=NULL;
    this->current_dst=route_get_dst(this);
    route_path_update(this, 1, async);
    profile(0,"end");
}

int route_get_destinations(struct route *this, struct pcoord *pc, int count) {
    int ret=0;
    GList *l=this->destinations;
    while (l && ret < count) {
        struct route_info *dst=l->data;
        pc->x=dst->c.x;
        pc->y=dst->c.y;
        pc->pro=projection_mg; /* FIXME */
        pc++;
        ret++;
        l=g_list_next(l);
    }
    return ret;
}

/**
 * @brief Get the destinations count for the route
 *
 * @param this The route instance
 * @return destination count for the route
 */
int route_get_destination_count(struct route *this) {
    return g_list_length(this->destinations);
}

/**
 * @brief Returns a description for a waypoint as (type or street_name_systematic) + (label or WayID[osm_wayid])
 *
 * @param this The route instance
 * @param n The nth waypoint
 * @return The description
 */
char* route_get_destination_description(struct route *this, int n) {
    struct route_info *dst;
    struct map_rect *mr=NULL;
    struct item *item;
    struct attr attr;
    char *type=NULL;
    char *label=NULL;
    char *desc=NULL;

    if(!this->destinations)
        return NULL;

    dst=g_list_nth_data(this->destinations,n);
    mr=map_rect_new(dst->street->item.map, NULL);
    item = map_rect_get_item_byid(mr, dst->street->item.id_hi, dst->street->item.id_lo);

    type=g_strdup(item_to_name(dst->street->item.type));

    while(item_attr_get(item, attr_any, &attr)) {
        if (attr.type==attr_street_name_systematic ) {
            g_free(type);
            type=attr_to_text(&attr, item->map, 1);
        } else if (attr.type==attr_label) {
            g_free(label);
            label=attr_to_text(&attr, item->map, 1);
        } else if (attr.type==attr_osm_wayid && !label) {
            char *tmp=attr_to_text(&attr, item->map, 1);
            label=g_strdup_printf("WayID %s", tmp);
            g_free(tmp);
        }
    }

    if(!label && !type) {
        desc=g_strdup(_("unknown street"));
    } else if (!label || strcmp(type, label)==0) {
        desc=g_strdup(type);
    } else {
        desc=g_strdup_printf("%s %s", type, label);
    }

    g_free(label);
    g_free(type);

    if (mr)
        map_rect_destroy(mr);

    return desc;
}

/**
 * @brief Start a route given set of coordinates
 *
 * @param this The route instance
 * @param dst The coordinate to start routing to
 * @param async Set to 1 to do route calculation asynchronously
 * @return nothing
 */
void route_set_destination(struct route *this, struct pcoord *dst, int async) {
    route_set_destinations(this, dst, dst?1:0, async);
}

/**
 * @brief Append a waypoint to the route.
 *
 * This appends a waypoint to the current route, targetting the street
 * nearest to the coordinates passed, and updates the route.
 *
 * @param this The route to set the destination for
 * @param dst Coordinates of the new waypoint
 * @param async: If set, do routing asynchronously
 */
void route_append_destination(struct route *this, struct pcoord *dst, int async) {
    if (dst) {
        struct route_info *dsti;
        dsti=route_find_nearest_street(this->vehicleprofile, this->ms, &dst[0]);
        if(dsti) {
            route_info_distances(dsti, dst->pro);
            this->destinations=g_list_append(this->destinations, dsti);
        }
        /* The graph has to be destroyed and set to NULL, otherwise route_path_update() doesn't work */
        route_graph_destroy(this->graph);
        this->graph=NULL;
        this->current_dst=route_get_dst(this);
        route_path_update(this, 1, async);
    } else {
        route_set_destinations(this, NULL, 0, async);
    }
}

/**
 * @brief Remove the nth waypoint of the route
 *
 * @param this The route instance
 * @param n The waypoint to remove
 * @return nothing
 */
void route_remove_nth_waypoint(struct route *this, int n) {
    struct route_info *ri=g_list_nth_data(this->destinations, n);
    this->destinations=g_list_remove(this->destinations,ri);
    route_info_free(ri);
    /* The graph has to be destroyed and set to NULL, otherwise route_path_update() doesn't work */
    route_graph_destroy(this->graph);
    this->graph=NULL;
    this->current_dst=route_get_dst(this);
    route_path_update(this, 1, 1);
}

void route_remove_waypoint(struct route *this) {
    if (this->path2) {
        struct route_path *path = this->path2;
        struct route_info *ri = this->destinations->data;
        this->destinations = g_list_remove(this->destinations, ri);
        route_info_free(ri);
        this->path2 = this->path2->next;
        route_path_destroy(path, 0);
        if (!this->destinations) {
            this->route_status=route_status_no_destination;
            this->reached_destinations_count=0;
            return;
        }
        this->reached_destinations_count++;
        route_graph_reset(this->graph);
        this->current_dst = this->destinations->data;
        route_graph_flood(this->graph, this->current_dst, this->vehicleprofile,	this->route_graph_flood_done_cb);
    }
}

/**
 * @brief Gets the next route_graph_point with the specified coordinates
 *
 * @param this The route in which to search
 * @param c Coordinates to search for
 * @param last The last route graph point returned to iterate over multiple points with the same coordinates,
 * or {@code NULL} to return the first point
 * @return The point at the specified coordinates or NULL if not found
 */
static struct route_graph_point *route_graph_get_point_next(struct route_graph *this, struct coord *c,
        struct route_graph_point *last) {
    struct route_graph_point *p;
    int seen=0,hashval=HASHCOORD(c);
    p=this->hash[hashval];
    while (p) {
        if (p->c.x == c->x && p->c.y == c->y) {
            if (!last || seen)
                return p;
            if (p == last)
                seen=1;
        }
        p=p->hash_next;
    }
    return NULL;
}

/**
 * @brief Gets the first route_graph_point with the specified coordinates
 *
 * @param this The route in which to search
 * @param c Coordinates to search for
 * @return The point at the specified coordinates or NULL if not found
 */
<<<<<<< HEAD
struct route_graph_point *
route_graph_get_point(struct route_graph *this, struct coord *c) {
=======
static struct route_graph_point *route_graph_get_point(struct route_graph *this, struct coord *c) {
>>>>>>> 07006013
    return route_graph_get_point_next(this, c, NULL);
}

/**
 * @brief Gets the last route_graph_point with the specified coordinates
 *
 * @param this The route in which to search
 * @param c Coordinates to search for
 * @return The point at the specified coordinates or NULL if not found
 */
static struct route_graph_point *route_graph_get_point_last(struct route_graph *this, struct coord *c) {
    struct route_graph_point *p,*ret=NULL;
    int hashval=HASHCOORD(c);
    p=this->hash[hashval];
    while (p) {
        if (p->c.x == c->x && p->c.y == c->y)
            ret=p;
        p=p->hash_next;
    }
    return ret;
}



/**
 * @brief Create a new point for the route graph with the specified coordinates
 *
 * @param this The route to insert the point into
 * @param f The coordinates at which the point should be created
 * @return The point created
 */

static struct route_graph_point *route_graph_point_new(struct route_graph *this, struct coord *f) {
    int hashval;
    struct route_graph_point *p;

    hashval=HASHCOORD(f);
    if (debug_route)
        printf("p (0x%x,0x%x)\n", f->x, f->y);
    p=g_slice_new0(struct route_graph_point);
    p->hash_next=this->hash[hashval];
    this->hash[hashval]=p;
    p->value=INT_MAX;
    p->dst_val = INT_MAX;
    p->c=*f;
    return p;
}

/**
 * @brief Inserts a point into the route graph at the specified coordinates
 *
 * This will insert a point into the route graph at the coordinates passed in f.
 * Note that the point is not yet linked to any segments.
 *
 * If the route graph already contains a point at the specified coordinates, the existing point
 * will be returned.
 *
 * @param this The route graph to insert the point into
 * @param f The coordinates at which the point should be inserted
 * @return The point inserted or NULL on failure
 */
<<<<<<< HEAD
struct route_graph_point *
route_graph_add_point(struct route_graph *this, struct coord *f) {
=======
static struct route_graph_point *route_graph_add_point(struct route_graph *this, struct coord *f) {
>>>>>>> 07006013
    struct route_graph_point *p;

    p=route_graph_get_point(this,f);
    if (!p)
        p=route_graph_point_new(this,f);
    return p;
}

/**
 * @brief Frees all the memory used for points in the route graph passed
 *
 * @param this The route graph to delete all points from
 */
<<<<<<< HEAD
void
route_graph_free_points(struct route_graph *this) {
=======
static void route_graph_free_points(struct route_graph *this) {
>>>>>>> 07006013
    struct route_graph_point *curr,*next;
    int i;
    for (i = 0 ; i < HASH_SIZE ; i++) {
        curr=this->hash[i];
        while (curr) {
            next=curr->hash_next;
            g_slice_free(struct route_graph_point, curr);
            curr=next;
        }
        this->hash[i]=NULL;
    }
}

/**
 * @brief Resets all nodes
 *
 * This iterates through all the points in the route graph, resetting them to their initial state.
 * The `value` (cost to reach the destination via `seg`) and `dst_val` (cost to destination if this point is the last
 * in the route) members of each point are reset to`INT_MAX`, the `seg` member (cheapest way to destination) is reset
 * to `NULL` and the `el` member (pointer to element in Fibonacci heap) is also reset to `NULL`.
 *
 * References to elements of the route graph which were obtained prior to calling this function
 * remain valid after it returns.
 *
 * @param this The route graph to reset
 */
static void route_graph_reset(struct route_graph *this) {
    struct route_graph_point *curr;
    int i;
    for (i = 0 ; i < HASH_SIZE ; i++) {
        curr=this->hash[i];
        while (curr) {
            curr->value=INT_MAX;
            curr->dst_val = INT_MAX;
            curr->seg=NULL;
            curr->el=NULL;
            curr=curr->hash_next;
        }
    }
}

/**
 * @brief Returns the position of a certain field appended to a route graph segment
 *
 * This function returns a pointer to a field that is appended to a route graph
 * segment.
 *
 * @param seg The route graph segment the field is appended to
 * @param type Type of the field that should be returned
 * @return A pointer to a field of a certain type, or NULL if no such field is present
 */
<<<<<<< HEAD
void *
route_segment_data_field_pos(struct route_segment_data *seg, enum attr_type type) {
=======
static void *route_segment_data_field_pos(struct route_segment_data *seg, enum attr_type type) {
>>>>>>> 07006013
    unsigned char *ptr;

    ptr = ((unsigned char*)seg) + sizeof(struct route_segment_data);

    if (seg->flags & AF_SPEED_LIMIT) {
        if (type == attr_maxspeed)
            return (void*)ptr;
        ptr += sizeof(int);
    }
    if (seg->flags & AF_SEGMENTED) {
        if (type == attr_offset)
            return (void*)ptr;
        ptr += sizeof(int);
    }
    if (seg->flags & AF_SIZE_OR_WEIGHT_LIMIT) {
        if (type == attr_vehicle_width)
            return (void*)ptr;
        ptr += sizeof(struct size_weight_limit);
    }
    if (seg->flags & AF_DANGEROUS_GOODS) {
        if (type == attr_vehicle_dangerous_goods)
            return (void*)ptr;
        ptr += sizeof(int);
    }
    return NULL;
}

/**
 * @brief Calculates the size of a route_segment_data struct with given flags
 *
 * @param flags The flags of the route_segment_data
 */

static int route_segment_data_size(int flags) {
    int ret=sizeof(struct route_segment_data);
    if (flags & AF_SPEED_LIMIT)
        ret+=sizeof(int);
    if (flags & AF_SEGMENTED)
        ret+=sizeof(int);
    if (flags & AF_SIZE_OR_WEIGHT_LIMIT)
        ret+=sizeof(struct size_weight_limit);
    if (flags & AF_DANGEROUS_GOODS)
        ret+=sizeof(int);
    return ret;
}


/**
 * @brief Checks if the route graph already contains a particular segment.
 *
 * This function compares the item IDs of both segments. If the item is segmented, the segment offset is
 * also compared.
 *
 * @param start The starting point of the segment
 * @param data The data for the segment
 */
<<<<<<< HEAD
int
route_graph_segment_is_duplicate(struct route_graph_point *start, struct route_graph_segment_data *data) {
=======
static int route_graph_segment_is_duplicate(struct route_graph_point *start, struct route_graph_segment_data *data) {
>>>>>>> 07006013
    struct route_graph_segment *s;
    s=start->start;
    while (s) {
        if (item_is_equal(*data->item, s->data.item)) {
            if (data->flags & AF_SEGMENTED) {
                if (RSD_OFFSET(&s->data) == data->offset) {
                    return 1;
                }
            } else
                return 1;
        }
        s=s->start_next;
    }
    return 0;
}

/**
 * @brief Inserts a new segment into the route graph
 *
 * @param this The route graph to insert the segment into
 * @param start The graph point which should be connected to the start of this segment
 * @param end The graph point which should be connected to the end of this segment
 * @param len The length of this segment
 * @param item The item that is represented by this segment
 * @param flags Flags for this segment
 * @param offset If the item passed in "item" is segmented (i.e. divided into several segments), this indicates the position of this segment within the item
 * @param maxspeed The maximum speed allowed on this segment in km/h. -1 if not known.
 */
<<<<<<< HEAD
void
route_graph_add_segment(struct route_graph *this, struct route_graph_point *start,
                        struct route_graph_point *end, struct route_graph_segment_data *data) {
=======
static void route_graph_add_segment(struct route_graph *this, struct route_graph_point *start,
                                    struct route_graph_point *end, struct route_graph_segment_data *data) {
>>>>>>> 07006013
    struct route_graph_segment *s;
    int size;

    size = sizeof(struct route_graph_segment)-sizeof(struct route_segment_data)+route_segment_data_size(data->flags);
    s = g_slice_alloc0(size);
    if (!s) {
        printf("%s:Out of memory\n", __FUNCTION__);
        return;
    }
    s->start=start;
    s->start_next=start->start;
    start->start=s;
    s->end=end;
    s->end_next=end->end;
    end->end=s;
    dbg_assert(data->len >= 0);
    s->data.len=data->len;
    s->data.item=*data->item;
    s->data.flags=data->flags;
    s->data.score = data->score;

    if (data->flags & AF_SPEED_LIMIT)
        RSD_MAXSPEED(&s->data)=data->maxspeed;
    if (data->flags & AF_SEGMENTED)
        RSD_OFFSET(&s->data)=data->offset;
    if (data->flags & AF_SIZE_OR_WEIGHT_LIMIT)
        RSD_SIZE_WEIGHT(&s->data)=data->size_weight;
    if (data->flags & AF_DANGEROUS_GOODS)
        RSD_DANGEROUS_GOODS(&s->data)=data->dangerous_goods;

    s->next=this->route_segments;
    this->route_segments=s;
    if (debug_route)
        printf("l (0x%x,0x%x)-(0x%x,0x%x)\n", start->c.x, start->c.y, end->c.x, end->c.y);
}

/**
 * @brief Returns and removes one segment from a path
 *
 * @param path The path to take the segment from
 * @param item The item whose segment to remove
 * @param offset Offset of the segment within the item to remove. If the item is not segmented this should be 1.
 * @return The segment removed
 */
static struct route_path_segment *route_extract_segment_from_path(struct route_path *path, struct item *item,
        int offset) {
    int soffset;
    struct route_path_segment *sp = NULL, *s;
    s = path->path;
    while (s) {
        if (item_is_equal(s->data->item,*item)) {
            if (s->data->flags & AF_SEGMENTED)
                soffset=RSD_OFFSET(s->data);
            else
                soffset=1;
            if (soffset == offset) {
                if (sp) {
                    sp->next = s->next;
                    break;
                } else {
                    path->path = s->next;
                    break;
                }
            }
        }
        sp = s;
        s = s->next;
    }
    if (s)
        item_hash_remove(path->path_hash, item);
    return s;
}

/**
 * @brief Adds a segment and the end of a path
 *
 * @param this The path to add the segment to
 * @param segment The segment to add
 */
static void route_path_add_segment(struct route_path *this, struct route_path_segment *segment) {
    if (!this->path)
        this->path=segment;
    if (this->path_last)
        this->path_last->next=segment;
    this->path_last=segment;
}

/**
 * @brief Adds a two coordinate line to a path
 *
 * This adds a new line to a path, creating a new segment for it.
 *
 * @param this The path to add the item to
 * @param start coordinate to add to the start of the item. If none should be added, make this NULL.
 * @param end coordinate to add to the end of the item. If none should be added, make this NULL.
 * @param len The length of the item
 */
static void route_path_add_line(struct route_path *this, struct coord *start, struct coord *end, int len) {
    int ccnt=2;
    struct route_path_segment *segment;
    int seg_size,seg_dat_size;

    dbg(lvl_debug,"line from 0x%x,0x%x-0x%x,0x%x", start->x, start->y, end->x, end->y);
    seg_size=sizeof(*segment) + sizeof(struct coord) * ccnt;
    seg_dat_size=sizeof(struct route_segment_data);
    segment=g_malloc0(seg_size + seg_dat_size);
    segment->data=(struct route_segment_data *)((char *)segment+seg_size);
    segment->ncoords=ccnt;
    segment->direction=0;
    segment->c[0]=*start;
    segment->c[1]=*end;
    segment->data->len=len;
    route_path_add_segment(this, segment);
}

/**
 * @brief Inserts a new segment into the path
 *
 * This function adds a new segment to the route path. The segment is copied from the route graph. If
 * `rgs` is part of a segmented item, only `rgs` will be added to the route path, not the other segments.
 *
 * The function can be sped up by passing an old path already containing this segment in oldpath -
 * the segment will then be extracted from this old path. Please note that in this case the direction
 * parameter has no effect.
 *
 * @param this The path to add the item to
 * @param oldpath Old path containing the segment to be added. Speeds up the function, but can be NULL.
 * @param rgs Segment of the route graph that should be "copied" to the route path
 * @param dir Order in which to add the coordinates. See route_path_add_item()
 * @param pos  Information about start point if this is the first segment
 * @param dst  Information about end point if this is the last segment
 */

static int route_path_add_item_from_graph(struct route_path *this, struct route_path *oldpath,
        struct route_graph_segment *rgs,
        int dir, struct route_info *pos, struct route_info *dst) {
    struct route_path_segment *segment=NULL;
    int i, ccnt, extra=0, ret=0;
    struct coord *c,*cd,ca[2048];
    int offset=1;
    int seg_size,seg_dat_size;
    int len=rgs->data.len;
    if (rgs->data.flags & AF_SEGMENTED)
        offset=RSD_OFFSET(&rgs->data);

    dbg(lvl_debug,"enter (0x%x,0x%x) dir=%d pos=%p dst=%p", rgs->data.item.id_hi, rgs->data.item.id_lo, dir, pos, dst);
    if (oldpath) {
        segment=item_hash_lookup(oldpath->path_hash, &rgs->data.item);
        if (segment && segment->direction == dir) {
            segment = route_extract_segment_from_path(oldpath, &rgs->data.item, offset);
            if (segment) {
                ret=1;
                if (!pos)
                    goto linkold;
            }
            g_free(segment);
        }
    }

    if (pos) {
        if (dst) {
            extra=2;
            if (dst->lenneg >= pos->lenneg) {
                dir=1;
                ccnt=dst->pos-pos->pos;
                c=pos->street->c+pos->pos+1;
                len=dst->lenneg-pos->lenneg;
            } else {
                dir=-1;
                ccnt=pos->pos-dst->pos;
                c=pos->street->c+dst->pos+1;
                len=pos->lenneg-dst->lenneg;
            }
        } else {
            extra=1;
            dbg(lvl_debug,"pos dir=%d", dir);
            dbg(lvl_debug,"pos pos=%d", pos->pos);
            dbg(lvl_debug,"pos count=%d", pos->street->count);
            if (dir > 0) {
                c=pos->street->c+pos->pos+1;
                ccnt=pos->street->count-pos->pos-1;
                len=pos->lenpos;
            } else {
                c=pos->street->c;
                ccnt=pos->pos+1;
                len=pos->lenneg;
            }
        }
        pos->dir=dir;
    } else 	if (dst) {
        extra=1;
        dbg(lvl_debug,"dst dir=%d", dir);
        dbg(lvl_debug,"dst pos=%d", dst->pos);
        if (dir > 0) {
            c=dst->street->c;
            ccnt=dst->pos+1;
            len=dst->lenneg;
        } else {
            c=dst->street->c+dst->pos+1;
            ccnt=dst->street->count-dst->pos-1;
            len=dst->lenpos;
        }
    } else {
        ccnt=item_coord_get_within_range(&rgs->data.item, ca, 2047, &rgs->start->c, &rgs->end->c);
        c=ca;
    }
    seg_size=sizeof(*segment) + sizeof(struct coord) * (ccnt + extra);
    seg_dat_size=route_segment_data_size(rgs->data.flags);
    segment=g_malloc0(seg_size + seg_dat_size);
    segment->data=(struct route_segment_data *)((char *)segment+seg_size);
    segment->direction=dir;
    cd=segment->c;
    if (pos && (c[0].x != pos->lp.x || c[0].y != pos->lp.y))
        *cd++=pos->lp;
    if (dir < 0)
        c+=ccnt-1;
    for (i = 0 ; i < ccnt ; i++) {
        *cd++=*c;
        c+=dir;
    }
    segment->ncoords+=ccnt;
    if (dst && (cd[-1].x != dst->lp.x || cd[-1].y != dst->lp.y))
        *cd++=dst->lp;
    segment->ncoords=cd-segment->c;
    if (segment->ncoords <= 1) {
        g_free(segment);
        return 1;
    }

    /* We check if the route graph segment is part of a roundabout here, because this
     * only matters for route graph segments which form parts of the route path */
    if (!(rgs->data.flags & AF_ROUNDABOUT)) { // We identified this roundabout earlier
        route_check_roundabout(rgs, 13, (dir < 1), NULL);
    }

    memcpy(segment->data, &rgs->data, seg_dat_size);
linkold:
    segment->data->len=len;
    segment->next=NULL;
    item_hash_insert(this->path_hash,  &rgs->data.item, segment);

    route_path_add_segment(this, segment);

    return ret;
}

/**
 * @brief Destroys all segments of a route graph
 *
 * @param this The graph to destroy all segments from
 */
<<<<<<< HEAD
void
route_graph_free_segments(struct route_graph *this) {
=======
static void route_graph_free_segments(struct route_graph *this) {
>>>>>>> 07006013
    struct route_graph_segment *curr,*next;
    int size;
    curr=this->route_segments;
    while (curr) {
        next=curr->next;
        size = sizeof(struct route_graph_segment)-sizeof(struct route_segment_data)+route_segment_data_size(curr->data.flags);
        g_slice_free1(size, curr);
        curr=next;
    }
    this->route_segments=NULL;
}

/**
 * @brief Destroys a route graph
 *
 * @param this The route graph to be destroyed
 */
static void route_graph_destroy(struct route_graph *this) {
    if (this) {
        route_graph_build_done(this, 1);
        route_graph_free_points(this);
        route_graph_free_segments(this);
        fh_deleteheap(this->heap);
        g_free(this);
    }
}

/**
 * @brief Returns the estimated speed on a segment, or 0 for an impassable segment
 *
 * This function returns the estimated speed to be driven on a segment, calculated as follows:
 * <ul>
 * <li>Initially the route weight of the vehicle profile for the given item type is used. If the
 * item type does not have a route weight in the vehicle profile given, it is considered impassable
 * and 0 is returned.</li>
 * <li>If the {@code maxspeed} attribute of the segment's item is set, either it or the previous
 * speed estimate for the segment is used, as governed by the vehicle profile's
 * {@code maxspeed_handling} attribute.</li>
 * <li>If a traffic distortion is present, its {@code maxspeed} is taken into account in a similar
 * manner. Unlike the regular {@code maxspeed}, a {@code maxspeed} resulting from a traffic
 * distortion is always considered if it limits the speed, regardless of {@code maxspeed_handling}.
 * </li>
 * <li>Access restrictions for dangerous goods, size or weight are evaluated, and 0 is returned if
 * the given vehicle profile violates one of them.</li>
 * </ul>
 *
 * @param profile The routing preferences
 * @param over The segment which is passed
 * @param dist A traffic distortion if applicable, or {@code NULL}
 * @return The estimated speed in km/h, or 0 if the segment is impassable
 */
static int route_seg_speed(struct vehicleprofile *profile, struct route_segment_data *over,
                           struct route_traffic_distortion *dist) {
    struct roadprofile *roadprofile=vehicleprofile_get_roadprofile(profile, over->item.type);
    int speed,maxspeed;
    if (!roadprofile || !roadprofile->route_weight)
        return 0;
    speed=roadprofile->route_weight;
    if (profile->maxspeed_handling != maxspeed_ignore) {
        if (over->flags & AF_SPEED_LIMIT) {
            maxspeed=RSD_MAXSPEED(over);
            if (profile->maxspeed_handling == maxspeed_enforce)
                speed=maxspeed;
        } else
            maxspeed=INT_MAX;
        if (dist && maxspeed > dist->maxspeed)
            maxspeed=dist->maxspeed;
        if (maxspeed != INT_MAX && (profile->maxspeed_handling != maxspeed_restrict || maxspeed < speed))
            speed=maxspeed;
    }
    if (over->flags & AF_DANGEROUS_GOODS) {
        if (profile->dangerous_goods & RSD_DANGEROUS_GOODS(over))
            return 0;
    }
    if (over->flags & AF_SIZE_OR_WEIGHT_LIMIT) {
        struct size_weight_limit *size_weight=&RSD_SIZE_WEIGHT(over);
        if (size_weight->width != -1 && profile->width != -1 && profile->width > size_weight->width)
            return 0;
        if (size_weight->height != -1 && profile->height != -1 && profile->height > size_weight->height)
            return 0;
        if (size_weight->length != -1 && profile->length != -1 && profile->length > size_weight->length)
            return 0;
        if (size_weight->weight != -1 && profile->weight != -1 && profile->weight > size_weight->weight)
            return 0;
        if (size_weight->axle_weight != -1 && profile->axle_weight != -1 && profile->axle_weight > size_weight->axle_weight)
            return 0;
    }
    return speed;
}

/**
 * @brief Returns the time needed to travel along a segment, or {@code INT_MAX} if the segment is impassable.
 *
 * This function returns the time needed to travel along the entire length of {@code over} in
 * tenths of seconds. Restrictions for dangerous goods, weight or size are taken into account.
 * Traffic distortions are also taken into account if a valid {@code dist} argument is given.
 *
 * @param profile The vehicle profile (routing preferences)
 * @param over The segment which is passed
 * @param dist A traffic distortion if applicable, or {@code NULL}
 * @return The time needed in tenths of seconds
 */

static int route_time_seg(struct vehicleprofile *profile, struct route_segment_data *over,
                          struct route_traffic_distortion *dist) {
    int speed=route_seg_speed(profile, over, dist);
    if (!speed)
        return INT_MAX;
    return over->len*36/speed+(dist ? dist->delay : 0);
}

/**
 * @brief Returns the traffic distortion for a segment.
 *
 * If multiple traffic distortions match a segment, the return value will report the lowest speed limit
 * and greatest delay of all matching segments.
 *
 * @param seg The segment for which the traffic distortion is to be returned
 * @param dir The direction of `seg` for which to return traffic distortions. Positive values indicate
 * travel in the direction of the segment, negative values indicate travel against it.
 * @param profile The current vehicle profile
 * @param ret Points to a {@code struct route_traffic_distortion}, whose members will be filled with the
 * distortion data
 *
 * @return true if a traffic distortion was found, 0 if not
 */
<<<<<<< HEAD
static int
route_get_traffic_distortion(struct route_graph_segment *seg, int dir, struct vehicleprofile *profile,
                             struct route_traffic_distortion *ret) {
=======
static int route_get_traffic_distortion(struct route_graph_segment *seg, struct route_traffic_distortion *ret) {
>>>>>>> 07006013
    struct route_graph_point *start=seg->start;
    struct route_graph_point *end=seg->end;
    struct route_graph_segment *tmp,*found=NULL;
    struct route_traffic_distortion result;

    if (!dir) {
        dbg(lvl_warning, "dir is zero, assuming positive");
        dir = 1;
    }

    result.delay = 0;
    result.maxspeed = INT_MAX;

    for (tmp = start->start; tmp; tmp = tmp->start_next) {
        if (tmp->data.item.type == type_traffic_distortion && tmp->start == start && tmp->end == end) {
            if ((tmp->data.flags & (dir > 0 ? profile->flags_forward_mask : profile->flags_reverse_mask)) != profile->flags)
                continue;
            if (tmp->data.len > result.delay)
                result.delay = tmp->data.len;
            if ((tmp->data.flags & AF_SPEED_LIMIT) && (RSD_MAXSPEED(&tmp->data) < result.maxspeed))
                result.maxspeed = RSD_MAXSPEED(&tmp->data);
            found=tmp;
        }
    }
    for (tmp = start->end; tmp; tmp = tmp->end_next) {
        if (tmp->data.item.type == type_traffic_distortion && tmp->end == start && tmp->start == end) {
            if ((tmp->data.flags & (dir < 0 ? profile->flags_forward_mask : profile->flags_reverse_mask)) != profile->flags)
                continue;
            if (tmp->data.len > result.delay)
                result.delay = tmp->data.len;
            if ((tmp->data.flags & AF_SPEED_LIMIT) && (RSD_MAXSPEED(&tmp->data) < result.maxspeed))
                result.maxspeed = RSD_MAXSPEED(&tmp->data);
            found=tmp;
        }
    }
    if (found) {
        ret->delay = result.delay;
        ret->maxspeed = result.maxspeed;
        return 1;
    }
    return 0;
}

static int route_through_traffic_allowed(struct vehicleprofile *profile, struct route_graph_segment *seg) {
    return (seg->data.flags & AF_THROUGH_TRAFFIC_LIMIT) == 0;
}

/**
 * @brief Returns the "cost" of traveling along segment `over` in direction `dir`
 *
 * Cost is relative to time, indicated in tenths of seconds.
 *
 * This function considers traffic distortions as well as penalties. If the segment is impassable due to traffic
 * distortions or restrictions, `INT_MAX` is returned in order to prevent use of this segment for routing.
 *
 * If `from` is specified, it must be the point at which we leave the segment (`over->end` if `dir` is positive,
 * `over->start` if `dir` is negative); anything else will produce invalid results. If `from` is non-NULL, additional
 * checks are done on `from->seg` (the next segment to follow after `over`):
 * \li If `from->seg` equals `over` (indicating that, after traversing `over` in direction `dir`, we would immediately
 * traverse it again in the opposite direction), `INT_MAX` is returned.
 * \li Otherwise, if `over` does not allow through traffic but `from->seg` does, the through traffic penalty of the
 * vehicle profile (`profile`) is applied.
 *
 * @param profile The routing preferences
 * @param from The point currently being visited (or NULL), see description
 * @param over The segment we are using
 * @param dir The direction of segment which we are traveling. Positive values indicate we are traveling in the
 * direction of the segment (from `over->start` to `over->end`), negative values indicate we are traveling in the
 * opposite direction. Values of +2 or -2 cause the function to ignore traffic distortions.
 *
 * @return The "cost" needed to travel along the segment
 */
/* FIXME `from` as a name is highly misleading, find a better one */
static int route_value_seg(struct vehicleprofile *profile, struct route_graph_point *from,
                           struct route_graph_segment *over,
                           int dir) {
    int ret;
    struct route_traffic_distortion dist,*distp=NULL;
    if (!dir) {
        dbg(lvl_warning, "dir is zero, assuming positive");
        dir = 1;
    }
    if ((over->data.flags & (dir >= 0 ? profile->flags_forward_mask : profile->flags_reverse_mask)) != profile->flags)
        return INT_MAX;
    if (dir > 0 && (over->start->flags & RP_TURN_RESTRICTION))
        return INT_MAX;
    if (dir < 0 && (over->end->flags & RP_TURN_RESTRICTION))
        return INT_MAX;
    if (from && from->seg == over)
        return INT_MAX;
    if (over->data.item.type == type_traffic_distortion)
        return INT_MAX;
    if ((over->start->flags & RP_TRAFFIC_DISTORTION) && (over->end->flags & RP_TRAFFIC_DISTORTION) &&
            route_get_traffic_distortion(over, dir, profile, &dist) && dir != 2 && dir != -2) {
        /* we have a traffic distortion */
        distp=&dist;
    }
    ret=route_time_seg(profile, &over->data, distp);
    if (ret == INT_MAX)
        return ret;
    if (!route_through_traffic_allowed(profile, over) && from && from->seg
            && route_through_traffic_allowed(profile, from->seg))
        ret+=profile->through_traffic_penalty;
    return ret;
}

/**
 * @brief Whether two route graph segments match.
 *
 * Two segments match if both start and end at the exact same points. Other points are not considered.
 *
 * @param s1 The first segment
 * @param s2 The second segment
 * @return true if both segments match, false if not
 */
static int route_graph_segment_match(struct route_graph_segment *s1, struct route_graph_segment *s2) {
    if (!s1 || !s2)
        return 0;
    return (s1->start->c.x == s2->start->c.x && s1->start->c.y == s2->start->c.y &&
            s1->end->c.x == s2->end->c.x && s1->end->c.y == s2->end->c.y);
}

/**
 * @brief Adds two route values with protection against integer overflows.
 *
 * Unlike regular addition, this function is safe to use if one of the two arguments is `INT_MAX`
 * (which Navit uses to express that a segment cannot be traversed or a point cannot be reached):
 * If any of the two arguments is `INT_MAX`, then `INT_MAX` is returned; else the sum of the two
 * arguments is returned.
 *
 * Note that this currently does not cover cases in which both arguments are less than `INT_MAX` but add
 * up to `val1 + val2 >= INT_MAX`. With Navit’s internal cost definition, `INT_MAX` (2^31) is equivalent
 * to approximately 7 years, making this unlikely to become a real issue.
 */
static int route_value_add(int val1, int val2) {
    if (val1 == INT_MAX)
        return INT_MAX;
    if (val2 == INT_MAX)
        return INT_MAX;
    return val1 + val2;
}

/**
 * @brief Updates the lookahead value of a point in the route graph and updates its heap membership.
 *
 * This recalculates the lookahead value (the `rhs` member) of point `p`, based on the `value` of each neighbor and the
 * cost to reach that neighbor. If the resulting `p->rhs` differs from `p->value`, `p` is inserted into `heap` using
 * the lower of the two as its key (if `p` is already a member of `heap`, its key is changed accordingly). If the
 * resulting `p->rhs` is equal to `p->value` and `p` is a member of `heap`, it is removed.
 *
 * This is part of a modified LPA* implementation.
 *
 * @param profile The vehicle profile to use for routing. This determines which ways are passable and how their costs
 * are calculated.
 * @param p The point to evaluate
 * @param heap The heap
 */
static void route_graph_point_update(struct vehicleprofile *profile, struct route_graph_point * p,
                                     struct fibheap * heap) {
    struct route_graph_segment *s = NULL;
    int new, val;

    p->rhs = p->dst_val;
    p->seg = NULL;

    for (s = p->start; s; s = s->start_next) { /* Iterate over all the segments leading away from our point */
        val = route_value_seg(profile, p, s, 1);
#ifdef X_TURNAROUND_PENALTY
        if (val != INT_MAX && s->end->seg && item_is_equal(s->data.item, s->end->seg->data.item)) {
            if (profile->turn_around_penalty2)
                val += profile->turn_around_penalty2;
            else
                val = INT_MAX;
        }
#endif
        if (val != INT_MAX) {
            new = route_value_add(val, s->end->value);
            if (new < p->rhs) {
                p->rhs = new;
                p->seg = s;
            }
        }
    }

    for (s = p->end; s; s = s->end_next) { /* Iterate over all the segments leading towards our point */
        val = route_value_seg(profile, p, s, -1);
#ifdef X_TURNAROUND_PENALTY
        if (val != INT_MAX && s->start->seg && item_is_equal(s->data.item, s->start->seg->data.item)) {
            if (profile->turn_around_penalty2)
                val += profile->turn_around_penalty2;
            else
                val = INT_MAX;
        }
#endif
        if (val != INT_MAX) {
            new = route_value_add(val, s->start->value);
            if (new < p->rhs) {
                p->rhs = new;
                p->seg = s;
            }
        }
    }

    if (p->el) {
        /* Due to a limitation of the Fibonacci heap implementation, which causes fh_replacekey() to fail if the new
         * key is greater than the current one, we always remove the point from the heap (and, if locally inconsistent,
         * re-add it afterwards). */
        fh_delete(heap, p->el);
        p->el = NULL;
    }

    if (p->rhs != p->value)
        /* The point is locally inconsistent, add (or re-add) it to the heap */
        p->el = fh_insertkey(heap, MIN(p->rhs, p->value), p);
}

/**
 * @brief Expands (i.e. calculates the costs for) the points on the heap.
 *
 * This calculates the cost for every point on the heap, as well as any neighbors affected by the cost change, and sets
 * the next segment.
 *
 * This is part of a modified LPA* implementation.
 *
 * @param profile The vehicle profile to use for routing. This determines which ways are passable and how their costs
 * are calculated.
 * @param heap The Fibonacci heap which stores the locally inconsistent points
 */
static void route_graph_compute_shortest_path(struct vehicleprofile * profile, struct fibheap * heap) {
    struct route_graph_point *p_min;
    struct route_graph_segment *s = NULL;

    while ((p_min = fh_extractmin(heap))) {
        p_min->el = NULL;
        if (p_min->value > p_min->rhs)
            /* cost has decreased, update point value */
            p_min->value = p_min->rhs;
        else {
            /* cost has increased, re-evaluate */
            p_min->value = INT_MAX;
            route_graph_point_update(profile, p_min, heap);
        }

        /* in any case, update rhs of predecessors (nodes from which we can reach p_min via a single segment) */
        for (s = p_min->start; s; s = s->start_next)
            if ((s->data.item.type < route_item_first) || (s->data.item.type > route_item_last))
                continue;
            else if (route_value_seg(profile, NULL, s, -1) != INT_MAX)
                route_graph_point_update(profile, s->end, heap);
        for (s = p_min->end; s; s = s->end_next)
            if ((s->data.item.type < route_item_first) || (s->data.item.type > route_item_last))
                continue;
            else if (route_value_seg(profile, NULL, s, 1) != INT_MAX)
                route_graph_point_update(profile, s->start, heap);
	}
}

/**
 * @brief Sets or clears a traffic distortion for a segment.
 *
 * This sets a delay (setting speed is not supported) or clears an existing traffic distortion.
 * Note that, although setting a speed is not supported, calling this function with a delay of 0
 * will also clear an existing speed constraint.
 *
 * @param this The route graph
 * @param seg The segment to which the traffic distortion applies
 * @param delay Delay in tenths of a second, or 0 to clear an existing traffic distortion
 */
static void route_graph_set_traffic_distortion(struct route_graph *this, struct route_graph_segment *seg, int delay) {
    struct route_graph_point *start=NULL;
    struct route_graph_segment *s;

    while ((start=route_graph_get_point_next(this, &seg->start->c, start))) {
        s=start->start;
        while (s) {
            if (route_graph_segment_match(s, seg)) {
                if (s->data.item.type != type_none && s->data.item.type != type_traffic_distortion && delay) {
                    struct route_graph_segment_data data;
                    struct item item;
                    memset(&data, 0, sizeof(data));
                    memset(&item, 0, sizeof(item));
                    item.type=type_traffic_distortion;
                    data.item=&item;
                    data.len=delay;
                    data.flags = seg->data.flags & AF_DISTORTIONMASK;
                    s->start->flags |= RP_TRAFFIC_DISTORTION;
                    s->end->flags |= RP_TRAFFIC_DISTORTION;
                    route_graph_add_segment(this, s->start, s->end, &data);
                } else if (s->data.item.type == type_traffic_distortion && !delay) {
                    s->data.item.type = type_none;
                }
            }
            s=s->start_next;
        }
    }
}

/**
 * @brief Adds a traffic distortion item to the route graph
 *
 * @param this The route graph to add to
 * @param profile The vehicle profile to use for cost calculations
 * @param item The item to add, must be of {@code type_traffic_distortion}
 * @param update Whether to update the point (true for LPA*, false for Dijkstra)
 */
<<<<<<< HEAD
static void
route_graph_add_traffic_distortion(struct route_graph *this, struct vehicleprofile *profile, struct item *item,
        int update) {
=======
static void route_process_traffic_distortion(struct route_graph *this, struct item *item) {
>>>>>>> 07006013
    struct route_graph_point *s_pnt,*e_pnt;
    struct coord c,l;
    struct attr flags_attr, delay_attr, maxspeed_attr;
    struct route_graph_segment_data data;

    data.item=item;
    data.len=0;
    data.offset=1;
    data.maxspeed = INT_MAX;

    item_attr_rewind(item);
    if (item_attr_get(item, attr_flags, &flags_attr))
        data.flags = flags_attr.u.num & AF_DISTORTIONMASK;
    else
        data.flags = 0;

    item_coord_rewind(item);
    if (item_coord_get(item, &l, 1)) {
        s_pnt=route_graph_add_point(this,&l);
        while (item_coord_get(item, &c, 1)) {
            l=c;
        }
        e_pnt=route_graph_add_point(this,&l);
        s_pnt->flags |= RP_TRAFFIC_DISTORTION;
        e_pnt->flags |= RP_TRAFFIC_DISTORTION;
        if (item_attr_get(item, attr_maxspeed, &maxspeed_attr)) {
            data.flags |= AF_SPEED_LIMIT;
            data.maxspeed=maxspeed_attr.u.num;
        }
        if (item_attr_get(item, attr_delay, &delay_attr))
            data.len=delay_attr.u.num;
        route_graph_add_segment(this, s_pnt, e_pnt, &data);
        if (update) {
            /* TODO figure out if we need to update both points */
            route_graph_point_update(profile, s_pnt, this->heap);
            route_graph_point_update(profile, e_pnt, this->heap);
        }
    }
}

/**
 * @brief Removes a traffic distortion item from the route graph
 *
 * Removing a traffic distortion which is not in the graph is a no-op.
 *
 * @param this The route graph to remove from
 * @param profile The vehicle profile to use for cost calculations
 * @param item The item to remove, must be of {@code type_traffic_distortion}
 */
static void route_graph_remove_traffic_distortion(struct route_graph *this, struct vehicleprofile *profile,
        struct item *item) {
    struct route_graph_point *s_pnt = NULL, *e_pnt = NULL;
    struct coord c, l;
    struct route_graph_segment *found = NULL, *prev, *curr;
    int size;

    item_coord_rewind(item);
    if (item_coord_get(item, &l, 1)) {
        s_pnt = route_graph_get_point(this, &l);
        while (item_coord_get(item, &c, 1))
            l = c;
        e_pnt = route_graph_get_point(this, &l);
    }
    if (s_pnt && e_pnt) {
#if 1
        curr = s_pnt->start;
        prev = NULL;
        s_pnt->flags &= ~RP_TRAFFIC_DISTORTION;
        for (curr = s_pnt->start; curr; curr = curr->start_next) {
            if ((curr->end == e_pnt) && item_is_equal(curr->data.item, *item))
                curr->data.item.type = type_none;
            else
                if (curr->data.item.type == type_traffic_distortion)
                    s_pnt->flags |= RP_TRAFFIC_DISTORTION;
        }

        e_pnt->flags &= ~RP_TRAFFIC_DISTORTION;
        for (curr = e_pnt->end; curr; curr = curr->end_next)
            if (curr->data.item.type == type_traffic_distortion)
                e_pnt->flags |= RP_TRAFFIC_DISTORTION;
#else
        /* this frees up memory but is slower */
        /* remove from global list */
        curr = this->route_segments;
        prev = NULL;
        while (curr && !found) {
            if ((curr->start == s_pnt) && (curr->end == e_pnt) && (curr->data.item == item)) {
                if (prev)
                    prev->next = curr->next;
                else
                    this->route_segments = curr->next;
                found = curr;
            } else {
                prev = curr;
                curr = prev->next;
            }
        }

        if (!found)
            return;

        /* remove from s_pnt list */
        curr = s_pnt->start;
        prev = NULL;
        s_pnt->flags &= ~RP_TRAFFIC_DISTORTION;
        while (curr) {
            if (curr == found) {
                if (prev)
                    prev->start_next = curr->start_next;
                else
                    s_pnt->start = curr->start_next;
            } else {
                if (curr->data.item.type == type_traffic_distortion)
                    s_pnt->flags |= RP_TRAFFIC_DISTORTION;
                prev = curr;
            }
            curr = prev->start_next;
        }

        /* remove from e_pnt list */
        curr = e_pnt->end;
        prev = NULL;
        e_pnt->flags &= ~RP_TRAFFIC_DISTORTION;
        while (curr) {
            if (curr == found) {
                if (prev)
                    prev->end_next = curr->end_next;
                else
                    s_pnt->end = curr->end_next;
            } else {
                if (curr->data.item.type == type_traffic_distortion)
                    e_pnt->flags |= RP_TRAFFIC_DISTORTION;
                prev = curr;
            }
            curr = prev->end_next;
        }

        size = sizeof(struct route_graph_segment) - sizeof(struct route_segment_data)
                    + route_segment_data_size(found->data.flags);
        g_slice_free1(size, found);
#endif

        /* TODO figure out if we need to update both points */
        route_graph_point_update(profile, s_pnt, this->heap);
        route_graph_point_update(profile, e_pnt, this->heap);
    }
}

/**
 * @brief Changes a traffic distortion item in the route graph
 *
 * Attempting to change an idem which is not in the route graph will add it.
 *
 * @param this The route graph to change
 * @param profile The vehicle profile to use for cost calculations
 * @param item The item to change, must be of {@code type_traffic_distortion}
 */
static void route_graph_change_traffic_distortion(struct route_graph *this, struct vehicleprofile *profile,
        struct item *item) {
    /* TODO is there a more elegant way of doing this? */
    route_graph_remove_traffic_distortion(this, profile, item);
    route_graph_add_traffic_distortion(this, profile, item, 1);
}

/**
 * @brief Adds a turn restriction item to the route graph
 *
 * @param this The route graph to add to
 * @param item The item to add
 */
<<<<<<< HEAD
static void
route_graph_add_turn_restriction(struct route_graph *this, struct item *item) {
=======
static void route_process_turn_restriction(struct route_graph *this, struct item *item) {
>>>>>>> 07006013
    struct route_graph_point *pnt[4];
    struct coord c[5];
    int i,count;
    struct route_graph_segment_data data;

    count=item_coord_get(item, c, 5);
    if (count != 3 && count != 4) {
        dbg(lvl_debug,"wrong count %d",count);
        return;
    }
    if (count == 4)
        return;
    for (i = 0 ; i < count ; i++)
        pnt[i]=route_graph_add_point(this,&c[i]);
    dbg(lvl_debug,"%s: (0x%x,0x%x)-(0x%x,0x%x)-(0x%x,0x%x) %p-%p-%p",item_to_name(item->type),c[0].x,c[0].y,c[1].x,c[1].y,
        c[2].x,c[2].y,pnt[0],pnt[1],pnt[2]);
    data.item=item;
    data.flags=0;
    data.len=0;
    route_graph_add_segment(this, pnt[0], pnt[1], &data);
    route_graph_add_segment(this, pnt[1], pnt[2], &data);
#if 1
    if (count == 4) {
        pnt[1]->flags |= RP_TURN_RESTRICTION;
        pnt[2]->flags |= RP_TURN_RESTRICTION;
        route_graph_add_segment(this, pnt[2], pnt[3], &data);
    } else
        pnt[1]->flags |= RP_TURN_RESTRICTION;
#endif
}

/**
 * @brief Adds an item to the route graph
 *
 * This adds an item (e.g. a street) to the route graph, creating as many segments as needed for a
 * segmented item.
 *
 * @param this The route graph to add to
 * @param item The item to add
 * @param profile		The vehicle profile currently in use
 */
<<<<<<< HEAD
static void
route_graph_add_street(struct route_graph *this, struct item *item, struct vehicleprofile *profile) {
=======
static void route_process_street_graph(struct route_graph *this, struct item *item, struct vehicleprofile *profile) {
>>>>>>> 07006013
#ifdef AVOID_FLOAT
    int len=0;
#else
    double len=0;
#endif
    int segmented = 0;
    struct roadprofile *roadp;
    struct route_graph_point *s_pnt,*e_pnt; /* Start and end point */
    struct coord c,l; /* Current and previous point */
    struct attr attr;
    struct route_graph_segment_data data;
    data.flags=0;
    data.offset=1;
    data.maxspeed=-1;
    data.item=item;

    roadp = vehicleprofile_get_roadprofile(profile, item->type);
    if (!roadp) {
        /* Don't include any roads that don't have a road profile in our vehicle profile */
        return;
    }

    if (item_coord_get(item, &l, 1)) {
        int default_flags_value=AF_ALL;
        int *default_flags=item_get_default_flags(item->type);
        if (! default_flags)
            default_flags=&default_flags_value;
        if (item_attr_get(item, attr_flags, &attr)) {
            data.flags = attr.u.num;
            if (data.flags & AF_SEGMENTED)
                segmented = 1;
        } else
            data.flags = *default_flags;


        if (data.flags & AF_SPEED_LIMIT) {
            if (item_attr_get(item, attr_maxspeed, &attr))
                data.maxspeed = attr.u.num;
        }
        if (data.flags & AF_DANGEROUS_GOODS) {
            if (item_attr_get(item, attr_vehicle_dangerous_goods, &attr))
                data.dangerous_goods = attr.u.num;
            else
                data.flags &= ~AF_DANGEROUS_GOODS;
        }
        if (data.flags & AF_SIZE_OR_WEIGHT_LIMIT) {
            if (item_attr_get(item, attr_vehicle_width, &attr))
                data.size_weight.width=attr.u.num;
            else
                data.size_weight.width=-1;
            if (item_attr_get(item, attr_vehicle_height, &attr))
                data.size_weight.height=attr.u.num;
            else
                data.size_weight.height=-1;
            if (item_attr_get(item, attr_vehicle_length, &attr))
                data.size_weight.length=attr.u.num;
            else
                data.size_weight.length=-1;
            if (item_attr_get(item, attr_vehicle_weight, &attr))
                data.size_weight.weight=attr.u.num;
            else
                data.size_weight.weight=-1;
            if (item_attr_get(item, attr_vehicle_axle_weight, &attr))
                data.size_weight.axle_weight=attr.u.num;
            else
                data.size_weight.axle_weight=-1;
        }

        s_pnt=route_graph_add_point(this,&l);
        if (!segmented) {
            while (item_coord_get(item, &c, 1)) {
                len+=transform_distance(map_projection(item->map), &l, &c);
                l=c;
            }
            e_pnt=route_graph_add_point(this,&l);
            dbg_assert(len >= 0);
            data.len=len;
            if (!route_graph_segment_is_duplicate(s_pnt, &data))
                route_graph_add_segment(this, s_pnt, e_pnt, &data);
        } else {
            int isseg,rc;
            int sc = 0;
            do {
                isseg = item_coord_is_node(item);
                rc = item_coord_get(item, &c, 1);
                if (rc) {
                    len+=transform_distance(map_projection(item->map), &l, &c);
                    l=c;
                    if (isseg) {
                        e_pnt=route_graph_add_point(this,&l);
                        data.len=len;
                        if (!route_graph_segment_is_duplicate(s_pnt, &data))
                            route_graph_add_segment(this, s_pnt, e_pnt, &data);
                        data.offset++;
                        s_pnt=route_graph_add_point(this,&l);
                        len = 0;
                    }
                }
            } while(rc);
            e_pnt=route_graph_add_point(this,&l);
            dbg_assert(len >= 0);
            sc++;
            data.len=len;
            if (!route_graph_segment_is_duplicate(s_pnt, &data))
                route_graph_add_segment(this, s_pnt, e_pnt, &data);
        }
    }
}

/**
 * @brief Gets the next route_graph_segment belonging to the specified street
 *
 * @param graph The route graph in which to search
 * @param sd The street to search for
 * @param last The last route graph segment returned to iterate over multiple segments of the same
 * item. If {@code NULL}, the first matching segment will be returned.
 *
 * @return The route graph segment, or {@code NULL} if none was found.
 */
static struct route_graph_segment *route_graph_get_segment(struct route_graph *graph, struct street_data *sd,
        struct route_graph_segment *last) {
    struct route_graph_point *start=NULL;
    struct route_graph_segment *s;
    int seen=0;

    while ((start=route_graph_get_point_next(graph, &sd->c[0], start))) {
        s=start->start;
        while (s) {
            if (item_is_equal(sd->item, s->data.item)) {
                if (!last || seen)
                    return s;
                if (last == s)
                    seen=1;
            }
            s=s->start_next;
        }
    }
    return NULL;
}

/**
 * @brief Calculates the routing costs for each point
 *
 * This function is the heart of routing. It assigns each point in the route graph a
 * cost at which one can reach the destination from this point on. Additionally it assigns
 * each point a segment one should follow from this point on to reach the destination at the
 * stated costs.
 *
 * This function uses Dijkstra's algorithm to do the routing. To understand it you should have a look
 * at this algorithm.
 *
 * References to elements of the route graph which were obtained prior to calling this function
 * remain valid after it returns.
 *
 * @param this_ The route graph to flood
 * @param dst The destination of the route
 * @param profile The vehicle profile to use for routing. This determines which ways are passable
 * and how their costs are calculated.
 * @param cb The callback function to call when flooding is complete
 */
<<<<<<< HEAD
static void
route_graph_flood(struct route_graph *this, struct route_info *dst, struct vehicleprofile *profile,
                  struct callback *cb) {
    /* TODO Using this->heap here (sharing it with LPA*) will only work as long as we ensure the heap is empty before
     * we return. The long-term solution would be to use LPA* for initial route calculation as well. */
=======
static void route_graph_flood(struct route_graph *this, struct route_info *dst, struct vehicleprofile *profile,
                              struct callback *cb) {
>>>>>>> 07006013
    struct route_graph_point *p_min;
    struct route_graph_segment *s=NULL;
    int min,new,val;

    while ((s=route_graph_get_segment(this, dst->street, s))) {
        val=route_value_seg(profile, NULL, s, -1);
        if (val != INT_MAX) {
            val=val*(100-dst->percent)/100;
            s->end->seg=s;
            s->end->value=val;
            s->end->rhs = val;
            s->end->dst_val = val;
            s->end->el=fh_insertkey(this->heap, s->end->value, s->end);
        }
        val=route_value_seg(profile, NULL, s, 1);
        if (val != INT_MAX) {
            val=val*dst->percent/100;
            s->start->seg=s;
            s->start->value=val;
            s->start->rhs = val;
            s->start->dst_val = val;
            s->start->el=fh_insertkey(this->heap, s->start->value, s->start);
        }
    }
    for (;;) {
        p_min=fh_extractmin(this->heap); /* Starting Dijkstra by selecting the point with the minimum costs on the heap */
        if (! p_min) /* There are no more points with temporarily calculated costs, Dijkstra has finished */
            break;
        min=p_min->value;
        if (debug_route)
            printf("extract p=%p free el=%p min=%d, 0x%x, 0x%x\n", p_min, p_min->el, min, p_min->c.x, p_min->c.y);
        p_min->rhs = p_min->value;
        p_min->el=NULL; /* This point is permanently calculated now, we've taken it out of the heap */
        s=p_min->start;
        while (s) { /* Iterating all the segments leading away from our point to update the points at their ends */
            val=route_value_seg(profile, p_min, s, -1);
            if (val != INT_MAX && item_is_equal(s->data.item,p_min->seg->data.item)) {
                if (profile->turn_around_penalty2)
                    val+=profile->turn_around_penalty2;
                else
                    val=INT_MAX;
            }
            if (val != INT_MAX) {
                new=min+val;
                if (debug_route)
                    printf("begin %d len %d vs %d (0x%x,0x%x)\n",new,val,s->end->value, s->end->c.x, s->end->c.y);
                if (new < s->end->value) { /* We've found a less costly way to reach the end of s, update it */
                    s->end->value=new;
                    s->end->seg=s;
                    if (! s->end->el) {
                        if (debug_route)
                            printf("insert_end p=%p el=%p val=%d ", s->end, s->end->el, s->end->value);
                        s->end->el=fh_insertkey(this->heap, new, s->end);
                        if (debug_route)
                            printf("el new=%p\n", s->end->el);
                    } else {
                        if (debug_route)
                            printf("replace_end p=%p el=%p val=%d\n", s->end, s->end->el, s->end->value);
                        fh_replacekey(this->heap, s->end->el, new);
                    }
                }
                if (debug_route)
                    printf("\n");
            }
            s=s->start_next;
        }
        s=p_min->end;
        while (s) { /* Doing the same as above with the segments leading towards our point */
            val=route_value_seg(profile, p_min, s, 1);
            if (val != INT_MAX && item_is_equal(s->data.item,p_min->seg->data.item)) {
                if (profile->turn_around_penalty2)
                    val+=profile->turn_around_penalty2;
                else
                    val=INT_MAX;
            }
            if (val != INT_MAX) {
                new=min+val;
                if (debug_route)
                    printf("end %d len %d vs %d (0x%x,0x%x)\n",new,val,s->start->value,s->start->c.x, s->start->c.y);
                if (new < s->start->value) {
                    s->start->value=new;
                    s->start->seg=s;
                    if (! s->start->el) {
                        if (debug_route)
                            printf("insert_start p=%p el=%p val=%d ", s->start, s->start->el, s->start->value);
                        s->start->el=fh_insertkey(this->heap, new, s->start);
                        if (debug_route)
                            printf("el new=%p\n", s->start->el);
                    } else {
                        if (debug_route)
                            printf("replace_start p=%p el=%p val=%d\n", s->start, s->start->el, s->start->value);
                        fh_replacekey(this->heap, s->start->el, new);
                    }
                }
                if (debug_route)
                    printf("\n");
            }
            s=s->end_next;
        }
    }
    callback_call_0(cb);
    dbg(lvl_debug,"return");
}

/**
 * @brief Triggers partial recalculation of the route, based on the existing route graph.
 *
 * This is currently used when traffic distortions have been added, changed or removed. Future versions may also use
 * it if the current position has changed to a portion of the route graph which has not been flooded (which is
 * currently not necessary because the route graph is always flooded completely).
 *
 * This tends to be faster than full recalculation, as only a subset of all points in the graph needs to be evaluated.
 *
 * If segment costs have changed (as is the case with traffic distortions), all affected segments must have been added
 * to, removed from or updated in the route graph before this method is called.
 *
 * After recalculation, the route path is updated.
 *
 * The function uses a modified LPA* algorithm for recalculations. Most modifications were made for compatibility with
 * the algorithm used for the initial routing:
 * \li The `value` of a node represents the cost to reach the destination and thus decreases along the route
 * (eliminating the need for recalculations as the vehicle moves within the route graph)
 * \li The heuristic is always assumed to be zero (which would turn A* into Dijkstra, the basis of the main routing
 * algorithm, and makes our keys one-dimensional)
 * \li Currently, each pass evaluates all locally inconsistent points, leaving an empty heap at the end (though this
 * may change in the future).
 *
 * @param this_ The route
 */
// FIXME this is absolutely not thread-safe and will wreak havoc if run concurrently with route_graph_flood()
void route_recalculate_partial(struct route *this_) {
    struct attr route_status;

    /* do nothing if we don’t have a route graph */
    if (!route_has_graph(this_))
        return;

    /* do nothing if the heap is empty */
    /* TODO add exit criterion shared with route_graph_compute_shortest_path() */
    if (!fh_min(this_->graph->heap))
        return;

    route_status.type = attr_route_status;

    route_status.u.num = route_status_building_graph;
    route_set_attr(this_, &route_status);

    printf("Expanding points which have changed\n");

    route_graph_compute_shortest_path(this_->vehicleprofile, this_->graph->heap);

    printf("Point expansion complete, recalculating route path\n");

    route_path_update_done(this_, 0);
}

/**
 * @brief Starts an "offroad" path
 *
 * This starts a path that is not located on a street. It creates a new route path
 * adding only one segment, that leads from pos to dest, and which is not associated with an item.
 *
 * @param this Not used
 * @param pos The starting position for the new path
 * @param dst The destination of the new path
 * @param dir Not used
 * @return The new path
 */
static struct route_path *route_path_new_offroad(struct route_graph *this, struct route_info *pos,
        struct route_info *dst) {
    struct route_path *ret;

    ret=g_new0(struct route_path, 1);
    ret->in_use=1;
    ret->path_hash=item_hash_new();
    route_path_add_line(ret, &pos->c, &dst->c, pos->lenextra+dst->lenextra);
    ret->updated=1;

    return ret;
}

/**
 * @brief Returns a coordinate at a given distance
 *
 * This function returns the coordinate, where the user will be if he
 * follows the current route for a certain distance.
 *
 * @param this_ The route we're driving upon
 * @param dist The distance in meters
 * @return The coordinate where the user will be in that distance
 */
struct coord
route_get_coord_dist(struct route *this_, int dist) {
    int d,l,i,len;
    int dx,dy;
    double frac;
    struct route_path_segment *cur;
    struct coord ret;
    enum projection pro=route_projection(this_);
    struct route_info *dst=route_get_dst(this_);

    d = dist;

    if (!this_->path2 || pro == projection_none) {
        return this_->pos->c;
    }

    ret = this_->pos->c;
    cur = this_->path2->path;
    while (cur) {
        if (cur->data->len < d) {
            d -= cur->data->len;
        } else {
            for (i=0; i < (cur->ncoords-1); i++) {
                l = d;
                len = (int)transform_polyline_length(pro, (cur->c + i), 2);
                d -= len;
                if (d <= 0) {
                    // We interpolate a bit here...
                    frac = (double)l / len;

                    dx = (cur->c + i + 1)->x - (cur->c + i)->x;
                    dy = (cur->c + i + 1)->y - (cur->c + i)->y;

                    ret.x = (cur->c + i)->x + (frac * dx);
                    ret.y = (cur->c + i)->y + (frac * dy);
                    return ret;
                }
            }
            return cur->c[(cur->ncoords-1)];
        }
        cur = cur->next;
    }

    return dst->c;
}

/**
 * @brief Creates a new route path
 *
 * This creates a new non-trivial route. It therefore needs the routing information created by route_graph_flood, so
 * make sure to run route_graph_flood() after changing the destination before using this function.
 *
 * @param this The route graph to create the route from
 * @param oldpath (Optional) old path which may contain parts of the new part - this speeds things up a bit. May be NULL.
 * @param pos The starting position of the route
 * @param dst The destination of the route
 * @param preferences The routing preferences
 * @return The new route path
 */
static struct route_path *route_path_new(struct route_graph *this, struct route_path *oldpath, struct route_info *pos,
        struct route_info *dst,
        struct vehicleprofile *profile) {
    struct route_graph_segment *s=NULL,*s1=NULL,*s2=NULL; /* candidate segments for cheapest path */
    struct route_graph_point *start; /* point at which the next segment starts, i.e. up to which the path is complete */
    struct route_info *posinfo, *dstinfo; /* same as pos and dst, but NULL if not part of current segment */
    int segs=0,dir; /* number of segments added to graph, direction of first segment */
    int val1=INT_MAX,val2=INT_MAX; /* total cost for s1 and s2, respectively */
    int val,val1_new,val2_new;
    struct route_path *ret;

    if (! pos->street || ! dst->street) {
        dbg(lvl_error,"pos or dest not set");
        return NULL;
    }

    if (profile->mode == 2 || (profile->mode == 0
                               && pos->lenextra + dst->lenextra > transform_distance(map_projection(pos->street->item.map), &pos->c, &dst->c)))
        return route_path_new_offroad(this, pos, dst);
    while ((s=route_graph_get_segment(this, pos->street, s))) {
        val=route_value_seg(profile, NULL, s, 2);
        if (val != INT_MAX && s->end->value != INT_MAX) {
            val=val*(100-pos->percent)/100;
            dbg(lvl_debug,"val1 %d",val);
            if (route_graph_segment_match(s,this->avoid_seg) && pos->street_direction < 0)
                val+=profile->turn_around_penalty;
            dbg(lvl_debug,"val1 %d",val);
            val1_new=s->end->value+val;
            dbg(lvl_debug,"val1 +%d=%d",s->end->value,val1_new);
            if (val1_new < val1) {
                val1=val1_new;
                s1=s;
            }
        }
        val=route_value_seg(profile, NULL, s, -2);
        if (val != INT_MAX && s->start->value != INT_MAX) {
            val=val*pos->percent/100;
            dbg(lvl_debug,"val2 %d",val);
            if (route_graph_segment_match(s,this->avoid_seg) && pos->street_direction > 0)
                val+=profile->turn_around_penalty;
            dbg(lvl_debug,"val2 %d",val);
            val2_new=s->start->value+val;
            dbg(lvl_debug,"val2 +%d=%d",s->start->value,val2_new);
            if (val2_new < val2) {
                val2=val2_new;
                s2=s;
            }
        }
    }
    if (val1 == INT_MAX && val2 == INT_MAX) {
        dbg(lvl_error,"no route found, pos blocked");
        return NULL;
    }
    if (val1 == val2) {
        val1=s1->end->value;
        val2=s2->start->value;
    }
    if (val1 < val2) {
        start=s1->start;
        s=s1;
        dir=1;
    } else {
        start=s2->end;
        s=s2;
        dir=-1;
    }
    if (pos->street_direction && dir != pos->street_direction && profile->turn_around_penalty) {
        if (!route_graph_segment_match(this->avoid_seg,s)) {
            dbg(lvl_debug,"avoid current segment");
            if (this->avoid_seg)
                route_graph_set_traffic_distortion(this, this->avoid_seg, 0);
            this->avoid_seg=s;
            route_graph_set_traffic_distortion(this, this->avoid_seg, profile->turn_around_penalty);
            route_graph_reset(this);
            route_graph_flood(this, dst, profile, NULL);
            return route_path_new(this, oldpath, pos, dst, profile);
        }
    }
    ret=g_new0(struct route_path, 1);
    ret->in_use=1;
    ret->updated=1;
    if (pos->lenextra)
        route_path_add_line(ret, &pos->c, &pos->lp, pos->lenextra);
    ret->path_hash=item_hash_new();
    dstinfo=NULL;
    posinfo=pos;
    while (s && !dstinfo) { /* following start->seg, which indicates the least costly way to reach our destination */
        segs++;
        if (s->start == start) {
            if (item_is_equal(s->data.item, dst->street->item) && (s->end->seg == s || !posinfo))
                dstinfo=dst;
            if (!route_path_add_item_from_graph(ret, oldpath, s, 1, posinfo, dstinfo))
                ret->updated=0;
            start=s->end;
        } else {
            if (item_is_equal(s->data.item, dst->street->item) && (s->start->seg == s || !posinfo))
                dstinfo=dst;
            if (!route_path_add_item_from_graph(ret, oldpath, s, -1, posinfo, dstinfo))
                ret->updated=0;
            start=s->start;
        }
        posinfo=NULL;
        s=start->seg;
    }
    if (dst->lenextra)
        route_path_add_line(ret, &dst->lp, &dst->c, dst->lenextra);
    dbg(lvl_debug, "%d segments", segs);
    return ret;
}

static int route_graph_build_next_map(struct route_graph *rg) {
    do {
        rg->m=mapset_next(rg->h, 2);
        if (! rg->m)
            return 0;
        map_rect_destroy(rg->mr);
        rg->mr=map_rect_new(rg->m, rg->sel);
    } while (!rg->mr);

    return 1;
}


static int is_turn_allowed(struct route_graph_point *p, struct route_graph_segment *from,
                           struct route_graph_segment *to) {
    struct route_graph_point *prev,*next;
    struct route_graph_segment *tmp1,*tmp2;
    if (item_is_equal(from->data.item, to->data.item))
        return 0;
    if (from->start == p)
        prev=from->end;
    else
        prev=from->start;
    if (to->start == p)
        next=to->end;
    else
        next=to->start;
    tmp1=p->end;
    while (tmp1) {
        if (tmp1->start->c.x == prev->c.x && tmp1->start->c.y == prev->c.y &&
                (tmp1->data.item.type == type_street_turn_restriction_no ||
                 tmp1->data.item.type == type_street_turn_restriction_only)) {
            tmp2=p->start;
            dbg(lvl_debug,"found %s (0x%x,0x%x) (0x%x,0x%x)-(0x%x,0x%x) %p-%p",item_to_name(tmp1->data.item.type),
                tmp1->data.item.id_hi,tmp1->data.item.id_lo,tmp1->start->c.x,tmp1->start->c.y,tmp1->end->c.x,tmp1->end->c.y,tmp1->start,
                tmp1->end);
            while (tmp2) {
                dbg(lvl_debug,"compare %s (0x%x,0x%x) (0x%x,0x%x)-(0x%x,0x%x) %p-%p",item_to_name(tmp2->data.item.type),
                    tmp2->data.item.id_hi,tmp2->data.item.id_lo,tmp2->start->c.x,tmp2->start->c.y,tmp2->end->c.x,tmp2->end->c.y,tmp2->start,
                    tmp2->end);
                if (item_is_equal(tmp1->data.item, tmp2->data.item))
                    break;
                tmp2=tmp2->start_next;
            }
            dbg(lvl_debug,"tmp2=%p",tmp2);
            if (tmp2) {
                dbg(lvl_debug,"%s tmp2->end=%p next=%p",item_to_name(tmp1->data.item.type),tmp2->end,next);
            }
            if (tmp1->data.item.type == type_street_turn_restriction_no && tmp2 && tmp2->end->c.x == next->c.x
                    && tmp2->end->c.y == next->c.y) {
                dbg(lvl_debug,"from 0x%x,0x%x over 0x%x,0x%x to 0x%x,0x%x not allowed (no)",prev->c.x,prev->c.y,p->c.x,p->c.y,next->c.x,
                    next->c.y);
                return 0;
            }
            if (tmp1->data.item.type == type_street_turn_restriction_only && tmp2 && (tmp2->end->c.x != next->c.x
                    || tmp2->end->c.y != next->c.y)) {
                dbg(lvl_debug,"from 0x%x,0x%x over 0x%x,0x%x to 0x%x,0x%x not allowed (only)",prev->c.x,prev->c.y,p->c.x,p->c.y,
                    next->c.x,next->c.y);
                return 0;
            }
        }
        tmp1=tmp1->end_next;
    }
    dbg(lvl_debug,"from 0x%x,0x%x over 0x%x,0x%x to 0x%x,0x%x allowed",prev->c.x,prev->c.y,p->c.x,p->c.y,next->c.x,
        next->c.y);
    return 1;
}

static void route_graph_clone_segment(struct route_graph *this, struct route_graph_segment *s,
                                      struct route_graph_point *start,
                                      struct route_graph_point *end, int flags) {
    struct route_graph_segment_data data;
    data.item=&s->data.item;
    data.offset=1;
    data.flags=s->data.flags|flags;
    data.len=s->data.len+1;
    data.maxspeed=-1;
    data.dangerous_goods=0;
    if (s->data.flags & AF_SPEED_LIMIT)
        data.maxspeed=RSD_MAXSPEED(&s->data);
    if (s->data.flags & AF_SEGMENTED)
        data.offset=RSD_OFFSET(&s->data);
    dbg(lvl_debug,"cloning segment from %p (0x%x,0x%x) to %p (0x%x,0x%x)",start,start->c.x,start->c.y, end, end->c.x,
        end->c.y);
    route_graph_add_segment(this, start, end, &data);
}

static void route_graph_process_restriction_segment(struct route_graph *this, struct route_graph_point *p,
        struct route_graph_segment *s, int dir) {
    struct route_graph_segment *tmp;
    struct route_graph_point *pn;
    struct coord c=p->c;
    int dx=0;
    int dy=0;
    c.x+=dx;
    c.y+=dy;
    dbg(lvl_debug,"From %s %d,%d",item_to_name(s->data.item.type),dx,dy);
    pn=route_graph_point_new(this, &c);
    if (dir > 0) { /* going away */
        dbg(lvl_debug,"other 0x%x,0x%x",s->end->c.x,s->end->c.y);
        if (s->data.flags & AF_ONEWAY) {
            dbg(lvl_debug,"Not possible");
            return;
        }
        route_graph_clone_segment(this, s, pn, s->end, AF_ONEWAYREV);
    } else { /* coming in */
        dbg(lvl_debug,"other 0x%x,0x%x",s->start->c.x,s->start->c.y);
        if (s->data.flags & AF_ONEWAYREV) {
            dbg(lvl_debug,"Not possible");
            return;
        }
        route_graph_clone_segment(this, s, s->start, pn, AF_ONEWAY);
    }
    tmp=p->start;
    while (tmp) {
        if (tmp != s && tmp->data.item.type != type_street_turn_restriction_no &&
                tmp->data.item.type != type_street_turn_restriction_only &&
                !(tmp->data.flags & AF_ONEWAYREV) && is_turn_allowed(p, s, tmp)) {
            route_graph_clone_segment(this, tmp, pn, tmp->end, AF_ONEWAY);
            dbg(lvl_debug,"To start %s",item_to_name(tmp->data.item.type));
        }
        tmp=tmp->start_next;
    }
    tmp=p->end;
    while (tmp) {
        if (tmp != s && tmp->data.item.type != type_street_turn_restriction_no &&
                tmp->data.item.type != type_street_turn_restriction_only &&
                !(tmp->data.flags & AF_ONEWAY) && is_turn_allowed(p, s, tmp)) {
            route_graph_clone_segment(this, tmp, tmp->start, pn, AF_ONEWAYREV);
            dbg(lvl_debug,"To end %s",item_to_name(tmp->data.item.type));
        }
        tmp=tmp->end_next;
    }
}

static void route_graph_process_restriction_point(struct route_graph *this, struct route_graph_point *p) {
    struct route_graph_segment *tmp;
    tmp=p->start;
    dbg(lvl_debug,"node 0x%x,0x%x",p->c.x,p->c.y);
    while (tmp) {
        if (tmp->data.item.type != type_street_turn_restriction_no &&
                tmp->data.item.type != type_street_turn_restriction_only)
            route_graph_process_restriction_segment(this, p, tmp, 1);
        tmp=tmp->start_next;
    }
    tmp=p->end;
    while (tmp) {
        if (tmp->data.item.type != type_street_turn_restriction_no &&
                tmp->data.item.type != type_street_turn_restriction_only)
            route_graph_process_restriction_segment(this, p, tmp, -1);
        tmp=tmp->end_next;
    }
    p->flags |= RP_TURN_RESTRICTION_RESOLVED;
}

static void route_graph_process_restrictions(struct route_graph *this) {
    struct route_graph_point *curr;
    int i;
    dbg(lvl_debug,"enter");
    for (i = 0 ; i < HASH_SIZE ; i++) {
        curr=this->hash[i];
        while (curr) {
            if (curr->flags & RP_TURN_RESTRICTION)
                route_graph_process_restriction_point(this, curr);
            curr=curr->hash_next;
        }
    }
}

/**
 * @brief Releases all resources needed to build the route graph.
 *
 * If `cancel` is false, this function will start processing restrictions and ultimately call the route
 * graph's `done_cb` callback.
 *
 * The traffic module will always call this method with `cancel` set to true, as it does not process
 * restrictions and has no callback. Inside the routing module, `cancel` will be true if, and only if,
 * navigation has been aborted.
 *
 * @param rg Points to the route graph
 * @param cancel True if the process was aborted before completing, false if it completed normally
 */
<<<<<<< HEAD
void
route_graph_build_done(struct route_graph *rg, int cancel) {
=======
static void route_graph_build_done(struct route_graph *rg, int cancel) {
>>>>>>> 07006013
    dbg(lvl_debug,"cancel=%d",cancel);
    if (rg->idle_ev)
        event_remove_idle(rg->idle_ev);
    if (rg->idle_cb)
        callback_destroy(rg->idle_cb);
    map_rect_destroy(rg->mr);
    mapset_close(rg->h);
    route_free_selection(rg->sel);
    rg->idle_ev=NULL;
    rg->idle_cb=NULL;
    rg->mr=NULL;
    rg->h=NULL;
    rg->sel=NULL;
    if (! cancel) {
        route_graph_process_restrictions(rg);
        callback_call_0(rg->done_cb);
    }
    rg->busy=0;
}

static void route_graph_build_idle(struct route_graph *rg, struct vehicleprofile *profile) {
    int count=1000;
    struct item *item;

    while (count > 0) {
        for (;;) {
            item=map_rect_get_item(rg->mr);
            if (item)
                break;
            if (!route_graph_build_next_map(rg)) {
                route_graph_build_done(rg, 0);
                return;
            }
        }
        if (item->type == type_traffic_distortion)
            route_graph_add_traffic_distortion(rg, profile, item, 0);
        else if (item->type == type_street_turn_restriction_no || item->type == type_street_turn_restriction_only)
            route_graph_add_turn_restriction(rg, item);
        else
            route_graph_add_street(rg, item, profile);
        count--;
    }
}

/**
 * @brief Builds a new route graph from a mapset
 *
 * This function builds a new route graph from a map. Please note that this function does not
 * add any routing information to the route graph - this has to be done via the route_graph_flood()
 * function.
 *
 * The function does not create a graph covering the whole map, but only covering the rectangle
 * between c1 and c2.
 *
 * @param ms The mapset to build the route graph from
 * @param c The coordinates of the destination or next waypoint
 * @param c1 Corner 1 of the rectangle to use from the map
 * @param c2 Corner 2 of the rectangle to use from the map
 * @param done_cb The callback which will be called when graph is complete
 * @return The new route graph.
 */
// FIXME documentation does not match argument list
static struct route_graph *route_graph_build(struct mapset *ms, struct coord *c, int count, struct callback *done_cb,
        int async,
        struct vehicleprofile *profile) {
    struct route_graph *ret=g_new0(struct route_graph, 1);

    dbg(lvl_debug,"enter");

    ret->sel=route_calc_selection(c, count, profile);
    ret->h=mapset_open(ms);
    ret->done_cb=done_cb;
    ret->busy=1;
    ret->heap = fh_makekeyheap();
    if (route_graph_build_next_map(ret)) {
        if (async) {
            ret->idle_cb=callback_new_2(callback_cast(route_graph_build_idle), ret, profile);
            ret->idle_ev=event_add_idle(50, ret->idle_cb);
        }
    } else
        route_graph_build_done(ret, 0);

    return ret;
}

static void route_graph_update_done(struct route *this, struct callback *cb) {
    route_graph_flood(this->graph, this->current_dst, this->vehicleprofile, cb);
}

/**
 * @brief Updates the route graph
 *
 * This updates the route graph after settings in the route have changed. It also
 * adds routing information afterwards by calling route_graph_flood().
 *
 * @param this The route to update the graph for
 * @param cb The callback function to call when the route graph update is complete (used only in asynchronous mode)
 * @param async Set to nonzero in order to update the route graph asynchronously
 */
static void route_graph_update(struct route *this, struct callback *cb, int async) {
    struct attr route_status;
    struct coord *c=g_alloca(sizeof(struct coord)*(1+g_list_length(this->destinations)));
    int i=0;
    GList *tmp;

    route_status.type=attr_route_status;
    route_graph_destroy(this->graph);
    this->graph=NULL;
    callback_destroy(this->route_graph_done_cb);
    this->route_graph_done_cb=callback_new_2(callback_cast(route_graph_update_done), this, cb);
    route_status.u.num=route_status_building_graph;
    route_set_attr(this, &route_status);
    c[i++]=this->pos->c;
    tmp=this->destinations;
    while (tmp) {
        struct route_info *dst=tmp->data;
        c[i++]=dst->c;
        tmp=g_list_next(tmp);
    }
    this->graph=route_graph_build(this->ms, c, i, this->route_graph_done_cb, async, this->vehicleprofile);
    if (! async) {
        while (this->graph->busy)
            route_graph_build_idle(this->graph, this->vehicleprofile);
    }
}

/**
 * @brief Gets street data for an item
 *
 * @param item The item to get the data for
 * @return Street data for the item
 */
struct street_data *
street_get_data (struct item *item) {
    int count=0,*flags;
    struct street_data *ret = NULL, *ret1;
    struct attr flags_attr, maxspeed_attr;
    const int step = 128;
    int c;

    do {
        ret1=g_realloc(ret, sizeof(struct street_data)+(count+step)*sizeof(struct coord));
        if (!ret1) {
            if (ret)
                g_free(ret);
            return NULL;
        }
        ret = ret1;
        c = item_coord_get(item, &ret->c[count], step);
        count += c;
    } while (c && c == step);

    ret1=g_realloc(ret, sizeof(struct street_data)+count*sizeof(struct coord));
    if (ret1)
        ret = ret1;
    ret->item=*item;
    ret->count=count;
    if (item_attr_get(item, attr_flags, &flags_attr))
        ret->flags=flags_attr.u.num;
    else {
        flags=item_get_default_flags(item->type);
        if (flags)
            ret->flags=*flags;
        else
            ret->flags=0;
    }

    ret->maxspeed = -1;
    if (ret->flags & AF_SPEED_LIMIT) {
        if (item_attr_get(item, attr_maxspeed, &maxspeed_attr)) {
            ret->maxspeed = maxspeed_attr.u.num;
        }
    }

    return ret;
}

/**
 * @brief Copies street data
 *
 * @param orig The street data to copy
 * @return The copied street data
 */
struct street_data *
street_data_dup(struct street_data *orig) {
    struct street_data *ret;
    int size=sizeof(struct street_data)+orig->count*sizeof(struct coord);

    ret=g_malloc(size);
    memcpy(ret, orig, size);

    return ret;
}

/**
 * @brief Frees street data
 *
 * @param sd Street data to be freed
 */
void street_data_free(struct street_data *sd) {
    g_free(sd);
}

/**
 * @brief Finds the nearest street to a given coordinate
 *
 * @param ms The mapset to search in for the street
 * @param pc The coordinate to find a street nearby
 * @return The nearest street
 */
static struct route_info *route_find_nearest_street(struct vehicleprofile *vehicleprofile, struct mapset *ms,
        struct pcoord *pc) {
    struct route_info *ret=NULL;
    int max_dist=1000;
    struct map_selection *sel;
    int dist,mindist=0,pos;
    struct mapset_handle *h;
    struct map *m;
    struct map_rect *mr;
    struct item *item;
    struct coord lp;
    struct street_data *sd;
    struct coord c;
    struct coord_geo g;

    if(!vehicleprofile)
        return NULL;

    ret=g_new0(struct route_info, 1);
    mindist = INT_MAX;

    h=mapset_open(ms);
    while ((m=mapset_next(h,2))) {
        c.x = pc->x;
        c.y = pc->y;
        if (map_projection(m) != pc->pro) {
            transform_to_geo(pc->pro, &c, &g);
            transform_from_geo(map_projection(m), &g, &c);
        }
        sel = route_rect(18, &c, &c, 0, max_dist);
        if (!sel)
            continue;
        mr=map_rect_new(m, sel);
        if (!mr) {
            map_selection_destroy(sel);
            continue;
        }
        while ((item=map_rect_get_item(mr))) {
            if (item_get_default_flags(item->type)) {
                sd=street_get_data(item);
                if (!sd)
                    continue;
                dist=transform_distance_polyline_sq(sd->c, sd->count, &c, &lp, &pos);
                if (dist < mindist && (
                            (sd->flags & vehicleprofile->flags_forward_mask) == vehicleprofile->flags ||
                            (sd->flags & vehicleprofile->flags_reverse_mask) == vehicleprofile->flags)) {
                    mindist = dist;
                    if (ret->street) {
                        street_data_free(ret->street);
                    }
                    ret->c=c;
                    ret->lp=lp;
                    ret->pos=pos;
                    ret->street=sd;
                    dbg(lvl_debug,"dist=%d id 0x%x 0x%x pos=%d", dist, item->id_hi, item->id_lo, pos);
                } else {
                    street_data_free(sd);
                }
            }
        }
        map_selection_destroy(sel);
        map_rect_destroy(mr);
    }
    mapset_close(h);

    if (!ret->street || mindist > max_dist*max_dist) {
        if (ret->street) {
            street_data_free(ret->street);
            dbg(lvl_debug,"Much too far %d > %d", mindist, max_dist);
        }
        g_free(ret);
        ret = NULL;
    }

    return ret;
}

/**
 * @brief Destroys a route_info
 *
 * @param info The route info to be destroyed
 */
void route_info_free(struct route_info *inf) {
    if (!inf)
        return;
    if (inf->street)
        street_data_free(inf->street);
    g_free(inf);
}


#include "point.h"

/**
 * @brief Returns street data for a route info
 *
 * @param rinf The route info to return the street data for
 * @return Street data for the route info
 */
struct street_data *
route_info_street(struct route_info *rinf) {
    return rinf->street;
}


/**
 * @brief Implementation-specific map rect data
 */
struct map_rect_priv {
    struct route_info_handle *ri;
    enum attr_type attr_next;
    int pos;
    struct map_priv *mpriv;     /**< The map to which this map rect refers */
    struct item item;           /**< The current item, i.e. the last item returned by the `map_rect_get_item` method */
    unsigned int last_coord;
    struct route_path *path;
    struct route_path_segment *seg,*seg_next;
    struct route_graph_point *point;
    struct route_graph_segment *rseg;
    char *str;
    int hash_bucket;
    struct coord *coord_sel;	/**< Set this to a coordinate if you want to filter for just a single route graph point */
    struct route_graph_point_iterator it;
    /* Pointer to current waypoint element of route->destinations */
    GList *dest;
};

static void rm_coord_rewind(void *priv_data) {
    struct map_rect_priv *mr = priv_data;
    mr->last_coord = 0;
}

static void rm_attr_rewind(void *priv_data) {
    struct map_rect_priv *mr = priv_data;
    mr->attr_next = attr_street_item;
}

static int rm_attr_get(void *priv_data, enum attr_type attr_type, struct attr *attr) {
    struct map_rect_priv *mr = priv_data;
    struct route_path_segment *seg=mr->seg;
    struct route *route=mr->mpriv->route;
    if (mr->item.type != type_street_route && mr->item.type != type_waypoint && mr->item.type != type_route_end)
        return 0;
    attr->type=attr_type;
    switch (attr_type) {
    case attr_any:
        while (mr->attr_next != attr_none) {
            if (rm_attr_get(priv_data, mr->attr_next, attr))
                return 1;
        }
        return 0;
    case attr_maxspeed:
        mr->attr_next = attr_street_item;
        if (seg && seg->data->flags & AF_SPEED_LIMIT) {
            attr->u.num=RSD_MAXSPEED(seg->data);

        } else {
            return 0;
        }
        return 1;
    case attr_street_item:
        mr->attr_next=attr_direction;
        if (seg && seg->data->item.map)
            attr->u.item=&seg->data->item;
        else
            return 0;
        return 1;
    case attr_direction:
        mr->attr_next=attr_route;
        if (seg)
            attr->u.num=seg->direction;
        else
            return 0;
        return 1;
    case attr_route:
        mr->attr_next=attr_length;
        attr->u.route = mr->mpriv->route;
        return 1;
    case attr_length:
        mr->attr_next=attr_time;
        if (seg)
            attr->u.num=seg->data->len;
        else
            return 0;
        return 1;
    case attr_time:
        /* FIXME This ignores access flags on traffic distortions, but the attribute does not seem
         * to be used anywhere */
        mr->attr_next=attr_speed;
        if (seg)
            attr->u.num=route_time_seg(route->vehicleprofile, seg->data, NULL);
        else
            return 0;
        return 1;
    case attr_speed:
        /* FIXME This ignores access flags on traffic distortions, but the attribute does not seem
         * to be used anywhere */
        mr->attr_next=attr_label;
        if (seg)
            attr->u.num=route_seg_speed(route->vehicleprofile, seg->data, NULL);
        else
            return 0;
        return 1;
    case attr_label:
        mr->attr_next=attr_none;
        if(mr->item.type==type_waypoint || mr->item.type == type_route_end) {
            if(mr->str)
                g_free(mr->str);
            mr->str=g_strdup_printf("%d",route->reached_destinations_count+g_list_position(route->destinations,mr->dest)+1);
            attr->u.str=mr->str;
            return 1;
        }
        return 0;
    default:
        mr->attr_next=attr_none;
        attr->type=attr_none;
        return 0;
    }
    return 0;
}

static int rm_coord_get(void *priv_data, struct coord *c, int count) {
    struct map_rect_priv *mr = priv_data;
    struct route_path_segment *seg = mr->seg;
    int i,rc=0;
    struct route *r = mr->mpriv->route;
    enum projection pro = route_projection(r);

    if (pro == projection_none)
        return 0;
    if (mr->item.type == type_route_start || mr->item.type == type_route_start_reverse || mr->item.type == type_route_end
            || mr->item.type == type_waypoint ) {
        if (! count || mr->last_coord)
            return 0;
        mr->last_coord=1;
        if (mr->item.type == type_route_start || mr->item.type == type_route_start_reverse)
            c[0]=r->pos->c;
        else if (mr->item.type == type_waypoint) {
            c[0]=((struct route_info *)mr->dest->data)->c;
        } else { /*type_route_end*/
            c[0]=route_get_dst(r)->c;
        }
        return 1;
    }
    if (! seg)
        return 0;
    for (i=0; i < count; i++) {
        if (mr->last_coord >= seg->ncoords)
            break;
        if (i >= seg->ncoords)
            break;
        if (pro != projection_mg)
            transform_from_to(&seg->c[mr->last_coord++], pro,
                              &c[i],projection_mg);
        else
            c[i] = seg->c[mr->last_coord++];
        rc++;
    }
    dbg(lvl_debug,"return %d",rc);
    return rc;
}

static struct item_methods methods_route_item = {
    rm_coord_rewind,
    rm_coord_get,
    rm_attr_rewind,
    rm_attr_get,
};

static void rp_attr_rewind(void *priv_data) {
    struct map_rect_priv *mr = priv_data;
    mr->attr_next = attr_label;
}

static int rp_attr_get(void *priv_data, enum attr_type attr_type, struct attr *attr) {
    struct map_rect_priv *mr = priv_data;
    struct route_graph_point *p = mr->point;
    struct route_graph_segment *seg = mr->rseg;
    struct route *route=mr->mpriv->route;

    attr->type=attr_type;
    switch (attr_type) {
    case attr_any: // works only with rg_points for now
        while (mr->attr_next != attr_none) {
            dbg(lvl_debug,"querying %s", attr_to_name(mr->attr_next));
            if (rp_attr_get(priv_data, mr->attr_next, attr))
                return 1;
        }
        return 0;
    case attr_maxspeed:
        mr->attr_next = attr_label;
        if (mr->item.type != type_rg_segment)
            return 0;
        if (seg && (seg->data.flags & AF_SPEED_LIMIT)) {
            attr->type = attr_maxspeed;
            attr->u.num=RSD_MAXSPEED(&seg->data);
            return 1;
        } else {
            return 0;
        }
    case attr_label:
        mr->attr_next=attr_street_item;
        attr->type = attr_label;
        if (mr->str)
            g_free(mr->str);
        if (mr->item.type == type_rg_point) {
            if (p->value != INT_MAX)
                mr->str=g_strdup_printf("%d", p->value);
            else
                mr->str=g_strdup("-");
        } else {
            int len=seg->data.len;
            int speed=route_seg_speed(route->vehicleprofile, &seg->data, NULL);
            int time=route_time_seg(route->vehicleprofile, &seg->data, NULL);
            if (speed)
                mr->str=g_strdup_printf("%dm %dkm/h %d.%ds",len,speed,time/10,time%10);
            else if (len)
                mr->str=g_strdup_printf("%dm",len);
            else {
                mr->str=NULL;
                return 0;
            }
        }
        attr->u.str = mr->str;
        return 1;
    case attr_street_item:
        mr->attr_next=attr_flags;
        if (mr->item.type != type_rg_segment)
            return 0;
        if (seg && seg->data.item.map)
            attr->u.item=&seg->data.item;
        else
            return 0;
        return 1;
    case attr_flags:
        mr->attr_next = attr_direction;
        if (mr->item.type != type_rg_segment)
            return 0;
        if (seg) {
            attr->u.num = seg->data.flags;
        } else {
            return 0;
        }
        return 1;
    case attr_direction:
        mr->attr_next = attr_debug;
        // This only works if the map has been opened at a single point, and in that case indicates if the
        // segment returned last is connected to this point via its start (1) or its end (-1)
        if (!mr->coord_sel || (mr->item.type != type_rg_segment))
            return 0;
        if (seg->start == mr->point) {
            attr->u.num=1;
        } else if (seg->end == mr->point) {
            attr->u.num=-1;
        } else {
            return 0;
        }
        return 1;
    case attr_debug:
        mr->attr_next=attr_none;
        if (mr->str)
            g_free(mr->str);
        mr->str=NULL;
        switch (mr->item.type) {
        case type_rg_point: {
            struct route_graph_segment *tmp;
            int start=0;
            int end=0;
            tmp=p->start;
            while (tmp) {
                start++;
                tmp=tmp->start_next;
            }
            tmp=p->end;
            while (tmp) {
                end++;
                tmp=tmp->end_next;
            }
            mr->str=g_strdup_printf("%d %d %p (0x%x,0x%x)", start, end, p, p->c.x, p->c.y);
            attr->u.str = mr->str;
        }
        return 1;
        case type_rg_segment:
            if (! seg)
                return 0;
            mr->str=g_strdup_printf("len %d time %d start %p end %p",seg->data.len, route_time_seg(route->vehicleprofile,
                                    &seg->data, NULL), seg->start, seg->end);
            attr->u.str = mr->str;
            return 1;
        default:
            return 0;
        }
    default:
        mr->attr_next=attr_none;
        attr->type=attr_none;
        return 0;
    }
}

/**
 * @brief Returns the coordinates of a route graph item
 *
 * @param priv_data The route graph item's private data
 * @param c Pointer where to store the coordinates
 * @param count How many coordinates to get at a max?
 * @return The number of coordinates retrieved
 */
static int rp_coord_get(void *priv_data, struct coord *c, int count) {
    struct map_rect_priv *mr = priv_data;
    struct route_graph_point *p = mr->point;
    struct route_graph_segment *seg = mr->rseg;
    int rc = 0,i,dir;
    struct route *r = mr->mpriv->route;
    enum projection pro = route_projection(r);

    if (pro == projection_none)
        return 0;
    for (i=0; i < count; i++) {
        if (mr->item.type == type_rg_point) {
            if (mr->last_coord >= 1)
                break;
            if (pro != projection_mg)
                transform_from_to(&p->c, pro,
                                  &c[i],projection_mg);
            else
                c[i] = p->c;
        } else {
            if (mr->last_coord >= 2)
                break;
            dir=0;
            if (seg->end->seg == seg)
                dir=1;
            if (mr->last_coord)
                dir=1-dir;
            if (dir) {
                if (pro != projection_mg)
                    transform_from_to(&seg->end->c, pro,
                                      &c[i],projection_mg);
                else
                    c[i] = seg->end->c;
            } else {
                if (pro != projection_mg)
                    transform_from_to(&seg->start->c, pro,
                                      &c[i],projection_mg);
                else
                    c[i] = seg->start->c;
            }
        }
        mr->last_coord++;
        rc++;
    }
    return rc;
}

static struct item_methods methods_point_item = {
    rm_coord_rewind,
    rp_coord_get,
    rp_attr_rewind,
    rp_attr_get,
};

static void rp_destroy(struct map_priv *priv) {
    g_free(priv);
}

static void rm_destroy(struct map_priv *priv) {
    g_free(priv);
}

static struct map_rect_priv *rm_rect_new(struct map_priv *priv, struct map_selection *sel) {
    struct map_rect_priv * mr;
    dbg(lvl_debug,"enter");
    mr=g_new0(struct map_rect_priv, 1);
    mr->mpriv = priv;
    mr->item.priv_data = mr;
    mr->item.type = type_none;
    mr->item.meth = &methods_route_item;
    if (priv->route->path2) {
        mr->path=priv->route->path2;
        mr->seg_next=mr->path->path;
        mr->path->in_use++;
    } else
        mr->seg_next=NULL;
    return mr;
}

/**
 * @brief Opens a new map rectangle on the route graph's map
 *
 * This function opens a new map rectangle on the route graph's map.
 * The "sel" parameter enables you to only search for a single route graph
 * point on this map (or exactly: open a map rectangle that only contains
 * this one point). To do this, pass here a single map selection, whose
 * c_rect has both coordinates set to the same point. Otherwise this parameter
 * has no effect.
 *
 * @param priv The route graph map's private data
 * @param sel Here it's possible to specify a point for which to search. Please read the function's description.
 * @return A new map rect's private data
 */
static struct map_rect_priv *rp_rect_new(struct map_priv *priv, struct map_selection *sel) {
    struct map_rect_priv * mr;

    dbg(lvl_debug,"enter");
    if (! priv->route->graph)
        return NULL;
    mr=g_new0(struct map_rect_priv, 1);
    mr->mpriv = priv;
    mr->item.priv_data = mr;
    mr->item.type = type_rg_point;
    mr->item.meth = &methods_point_item;
    if (sel) {
        if ((sel->u.c_rect.lu.x == sel->u.c_rect.rl.x) && (sel->u.c_rect.lu.y == sel->u.c_rect.rl.y)) {
            mr->coord_sel = g_malloc(sizeof(struct coord));
            *(mr->coord_sel) = sel->u.c_rect.lu;
        }
    }
    return mr;
}

static void rm_rect_destroy(struct map_rect_priv *mr) {
    if (mr->str)
        g_free(mr->str);
    if (mr->coord_sel) {
        g_free(mr->coord_sel);
    }
    if (mr->path) {
        mr->path->in_use--;
        if (mr->path->update_required && (mr->path->in_use==1)
                && (mr->mpriv->route->route_status & ~route_status_destination_set))
            route_path_update_done(mr->mpriv->route, mr->path->update_required-1);
        else if (!mr->path->in_use)
            g_free(mr->path);
    }

    g_free(mr);
}

static struct item *rp_get_item(struct map_rect_priv *mr) {
    struct route *r = mr->mpriv->route;
    struct route_graph_point *p = mr->point;
    struct route_graph_segment *seg = mr->rseg;

    if (mr->item.type == type_rg_point) {
        if (mr->coord_sel) {
            // We are supposed to return only the point at one specified coordinate...
            if (!p) {
                p = route_graph_get_point_last(r->graph, mr->coord_sel);
                if (!p) {
                    mr->point = NULL; // This indicates that no point has been found
                } else {
                    mr->it = rp_iterator_new(p);
                }
            } else {
                p = NULL;
            }
        } else {
            if (!p) {
                mr->hash_bucket=0;
                p = r->graph->hash[0];
            } else
                p=p->hash_next;
            while (!p) {
                mr->hash_bucket++;
                if (mr->hash_bucket >= HASH_SIZE)
                    break;
                p = r->graph->hash[mr->hash_bucket];
            }
        }
        if (p) {
            mr->point = p;
            mr->item.id_lo++;
            rm_coord_rewind(mr);
            rp_attr_rewind(mr);
            return &mr->item;
        } else
            mr->item.type = type_rg_segment;
    }


    if (mr->coord_sel) {
        if (!mr->point) { /* This means that no point has been found */
            return NULL;
        }
        seg = rp_iterator_next(&(mr->it));
    } else {
        if (!seg)
            seg=r->graph->route_segments;
        else
            seg=seg->next;
    }

    if (seg) {
        mr->rseg = seg;
        mr->item.id_lo++;
        rm_coord_rewind(mr);
        rp_attr_rewind(mr);
        return &mr->item;
    }
    return NULL;

}

static struct item *rp_get_item_byid(struct map_rect_priv *mr, int id_hi, int id_lo) {
    struct item *ret=NULL;
    while (id_lo-- > 0)
        ret=rp_get_item(mr);
    return ret;
}


static struct item *rm_get_item(struct map_rect_priv *mr) {
    struct route *route=mr->mpriv->route;
    void *id=0;

    switch (mr->item.type) {
    case type_none:
        if (route->pos && route->pos->street_direction && route->pos->street_direction != route->pos->dir)
            mr->item.type=type_route_start_reverse;
        else
            mr->item.type=type_route_start;
        if (route->pos) {
            id=route->pos;
            break;
        }

    case type_route_start:
    case type_route_start_reverse:
        mr->seg=NULL;
        mr->dest=mr->mpriv->route->destinations;
    default:
        if (mr->item.type == type_waypoint)
            mr->dest=g_list_next(mr->dest);
        mr->item.type=type_street_route;
        mr->seg=mr->seg_next;
        if (!mr->seg && mr->path && mr->path->next) {
            struct route_path *p=NULL;
            mr->path->in_use--;
            if (!mr->path->in_use)
                p=mr->path;
            mr->path=mr->path->next;
            mr->path->in_use++;
            mr->seg=mr->path->path;
            if (p)
                g_free(p);
            if (mr->dest) {
                id=mr->dest;
                mr->item.type=type_waypoint;
                mr->seg_next=mr->seg;
                break;
            }
        }
        if (mr->seg) {
            mr->seg_next=mr->seg->next;
            id=mr->seg;
            break;
        }
        if (mr->dest && g_list_next(mr->dest)) {
            id=mr->dest;
            mr->item.type=type_waypoint;
            break;
        }
        mr->item.type=type_route_end;
        id=&(mr->mpriv->route->destinations);
        if (mr->mpriv->route->destinations)
            break;
    case type_route_end:
        return NULL;
    }
    mr->last_coord = 0;
    item_id_from_ptr(&mr->item,id);
    rm_attr_rewind(mr);
    return &mr->item;
}

static struct item *rm_get_item_byid(struct map_rect_priv *mr, int id_hi, int id_lo) {
    struct item *ret=NULL;
    do {
        ret=rm_get_item(mr);
    } while (ret && (ret->id_lo!=id_lo || ret->id_hi!=id_hi));
    return ret;
}

static struct map_methods route_meth = {
    projection_mg,
    "utf-8",
    rm_destroy,
    rm_rect_new,
    rm_rect_destroy,
    rm_get_item,
    rm_get_item_byid,
    NULL,
    NULL,
    NULL,
};

static struct map_methods route_graph_meth = {
    projection_mg,
    "utf-8",
    rp_destroy,
    rp_rect_new,
    rm_rect_destroy,
    rp_get_item,
    rp_get_item_byid,
    NULL,
    NULL,
    NULL,
};

static struct map_priv *route_map_new_helper(struct map_methods *meth, struct attr **attrs, int graph) {
    struct map_priv *ret;
    struct attr *route_attr;

    route_attr=attr_search(attrs, NULL, attr_route);
    if (! route_attr)
        return NULL;
    ret=g_new0(struct map_priv, 1);
    if (graph)
        *meth=route_graph_meth;
    else
        *meth=route_meth;
    ret->route=route_attr->u.route;

    return ret;
}

static struct map_priv *route_map_new(struct map_methods *meth, struct attr **attrs, struct callback_list *cbl) {
    return route_map_new_helper(meth, attrs, 0);
}

static struct map_priv *route_graph_map_new(struct map_methods *meth, struct attr **attrs, struct callback_list *cbl) {
    return route_map_new_helper(meth, attrs, 1);
}

static struct map *route_get_map_helper(struct route *this_, struct map **map, char *type, char *description) {
    struct attr *attrs[5];
    struct attr a_type,navigation,data,a_description;
    a_type.type=attr_type;
    a_type.u.str=type;
    navigation.type=attr_route;
    navigation.u.route=this_;
    data.type=attr_data;
    data.u.str="";
    a_description.type=attr_description;
    a_description.u.str=description;

    attrs[0]=&a_type;
    attrs[1]=&navigation;
    attrs[2]=&data;
    attrs[3]=&a_description;
    attrs[4]=NULL;

    if (! *map) {
        *map=map_new(NULL, attrs);
        navit_object_ref((struct navit_object *)*map);
    }

    return *map;
}

/**
 * @brief Adds a traffic distortion item to the route
 *
 * @param this_ The route
 * @param item The item to add, must be of {@code type_traffic_distortion}
 */
void route_add_traffic_distortion(struct route *this_, struct item *item) {
    route_graph_add_traffic_distortion(this_->graph, this_->vehicleprofile, item, 1);
}

/**
 * @brief Changes a traffic distortion item on the route
 *
 * Attempting to change an idem which is not in the route graph will add it.
 *
 * @param this_ The route
 * @param item The item to change, must be of {@code type_traffic_distortion}
 */
void route_change_traffic_distortion(struct route *this_, struct item *item) {
    if (route_has_graph(this_))
        route_graph_change_traffic_distortion(this_->graph, this_->vehicleprofile, item);
}

/**
 * @brief Returns a new map containing the route path
 *
 * This function returns a new map containing the route path.
 *
 * @important Do not map_destroy() this!
 *
 * @param this_ The route to get the map of
 * @return A new map containing the route path
 */
struct map *
route_get_map(struct route *this_) {
    return route_get_map_helper(this_, &this_->map, "route","Route");
}


/**
 * @brief Returns a new map containing the route graph
 *
 * This function returns a new map containing the route graph.
 *
 * @important Do not map_destroy()  this!
 *
 * @param this_ The route to get the map of
 * @return A new map containing the route graph
 */
struct map *
route_get_graph_map(struct route *this_) {
    return route_get_map_helper(this_, &this_->graph_map, "route_graph","Route Graph");
}


/**
 * @brief Returns the flags for the route.
 */
enum route_path_flags route_get_flags(struct route *this_) {
    return this_->flags;
}

/**
 * @brief Retrieves the route graph.
 *
 * @return The route graph, or NULL if the route has no valid graph
 */
struct route_graph * route_get_graph(struct route *this_) {
    return this_->graph;
}

/**
 * @brief Whether the route has a valid graph.
 *
 * @return True if the route has a graph, false if not.
 */
int route_has_graph(struct route *this_) {
    return (this_->graph != NULL);
}

<<<<<<< HEAD
/**
 * @brief Removes a traffic distortion item from the route
 *
 * Removing a traffic distortion which is not in the route graph is a no-op.
 *
 * @param this_ The route
 * @param item The item to remove, must be of {@code type_traffic_distortion}
 */
void route_remove_traffic_distortion(struct route *this_, struct item *item) {
    if (route_has_graph(this_))
        route_graph_remove_traffic_distortion(this_->graph, this_->vehicleprofile, item);
}

void
route_set_projection(struct route *this_, enum projection pro) {
=======
void route_set_projection(struct route *this_, enum projection pro) {
>>>>>>> 07006013
}

int route_set_attr(struct route *this_, struct attr *attr) {
    int attr_updated=0;
    switch (attr->type) {
    case attr_route_status:
        attr_updated = (this_->route_status != attr->u.num);
        this_->route_status = attr->u.num;
        break;
    case attr_destination:
        route_set_destination(this_, attr->u.pcoord, 1);
        return 1;
    case attr_position:
        route_set_position_flags(this_, attr->u.pcoord, route_path_flag_async);
        return 1;
    case attr_position_test:
        return route_set_position_flags(this_, attr->u.pcoord, route_path_flag_no_rebuild);
    case attr_vehicle:
        attr_updated = (this_->v != attr->u.vehicle);
        this_->v=attr->u.vehicle;
        if (attr_updated) {
            struct attr g;
            struct pcoord pc;
            struct coord c;
            if (vehicle_get_attr(this_->v, attr_position_coord_geo, &g, NULL)) {
                pc.pro=projection_mg;
                transform_from_geo(projection_mg, g.u.coord_geo, &c);
                pc.x=c.x;
                pc.y=c.y;
                route_set_position(this_, &pc);
            }
        }
        break;
    default:
        dbg(lvl_error,"unsupported attribute: %s",attr_to_name(attr->type));
        return 0;
    }
    if (attr_updated)
        callback_list_call_attr_2(this_->cbl2, attr->type, this_, attr);
    return 1;
}

int route_add_attr(struct route *this_, struct attr *attr) {
    switch (attr->type) {
    case attr_callback:
        callback_list_add(this_->cbl2, attr->u.callback);
        return 1;
    default:
        return 0;
    }
}

int route_remove_attr(struct route *this_, struct attr *attr) {
    dbg(lvl_debug,"enter");
    switch (attr->type) {
    case attr_callback:
        callback_list_remove(this_->cbl2, attr->u.callback);
        return 1;
    case attr_vehicle:
        this_->v=NULL;
        return 1;
    default:
        return 0;
    }
}

int route_get_attr(struct route *this_, enum attr_type type, struct attr *attr, struct attr_iter *iter) {
    int ret=1;
    switch (type) {
    case attr_map:
        attr->u.map=route_get_map(this_);
        ret=(attr->u.map != NULL);
        break;
    case attr_destination:
        if (this_->destinations) {
            struct route_info *dst;
            if (iter) {
                if (iter->u.list) {
                    iter->u.list=g_list_next(iter->u.list);
                } else {
                    iter->u.list=this_->destinations;
                }
                if (!iter->u.list) {
                    return 0;
                }
                dst = (struct route_info*)iter->u.list->data;
            } else { //No iter handling
                dst=route_get_dst(this_);
            }
            attr->u.pcoord=&this_->pc;
            this_->pc.pro=projection_mg; /* fixme */
            this_->pc.x=dst->c.x;
            this_->pc.y=dst->c.y;
        } else
            ret=0;
        break;
    case attr_vehicle:
        attr->u.vehicle=this_->v;
        ret=(this_->v != NULL);
        dbg(lvl_debug,"get vehicle %p",this_->v);
        break;
    case attr_vehicleprofile:
        attr->u.vehicleprofile=this_->vehicleprofile;
        ret=(this_->vehicleprofile != NULL);
        break;
    case attr_route_status:
        attr->u.num=this_->route_status;
        break;
    case attr_destination_time:
        if (this_->path2 && (this_->route_status == route_status_path_done_new
                             || this_->route_status == route_status_path_done_incremental)) {
            struct route_path *path=this_->path2;
            attr->u.num=0;
            while (path) {
                attr->u.num+=path->path_time;
                path=path->next;
            }
            dbg(lvl_debug,"path_time %ld",attr->u.num);
        } else
            ret=0;
        break;
    case attr_destination_length:
        if (this_->path2 && (this_->route_status == route_status_path_done_new
                             || this_->route_status == route_status_path_done_incremental)) {
            struct route_path *path=this_->path2;
            attr->u.num=0;
            while (path) {
                attr->u.num+=path->path_len;
                path=path->next;
            }
        } else
            ret=0;
        break;
    default:
        return 0;
    }
    attr->type=type;
    return ret;
}

struct attr_iter *
route_attr_iter_new(void) {
    return g_new0(struct attr_iter, 1);
}

void route_attr_iter_destroy(struct attr_iter *iter) {
    g_free(iter);
}

void route_init(void) {
    plugin_register_category_map("route", route_map_new);
    plugin_register_category_map("route_graph", route_graph_map_new);
}

void route_destroy(struct route *this_) {
    this_->refcount++; /* avoid recursion */
    route_path_destroy(this_->path2,1);
    route_graph_destroy(this_->graph);
    route_clear_destinations(this_);
    route_info_free(this_->pos);
    map_destroy(this_->map);
    map_destroy(this_->graph_map);
    g_free(this_);
}

struct object_func route_func = {
    attr_route,
    (object_func_new)route_new,
    (object_func_get_attr)route_get_attr,
    (object_func_iter_new)NULL,
    (object_func_iter_destroy)NULL,
    (object_func_set_attr)route_set_attr,
    (object_func_add_attr)route_add_attr,
    (object_func_remove_attr)route_remove_attr,
    (object_func_init)NULL,
    (object_func_destroy)route_destroy,
    (object_func_dup)route_dup,
    (object_func_ref)navit_object_ref,
    (object_func_unref)navit_object_unref,
};<|MERGE_RESOLUTION|>--- conflicted
+++ resolved
@@ -1254,13 +1254,8 @@
  * @param c Coordinates to search for
  * @return The point at the specified coordinates or NULL if not found
  */
-<<<<<<< HEAD
-struct route_graph_point *
-route_graph_get_point(struct route_graph *this, struct coord *c) {
-=======
-static struct route_graph_point *route_graph_get_point(struct route_graph *this, struct coord *c) {
->>>>>>> 07006013
-    return route_graph_get_point_next(this, c, NULL);
+struct route_graph_point * route_graph_get_point(struct route_graph *this, struct coord *c) {
+     return route_graph_get_point_next(this, c, NULL);
 }
 
 /**
@@ -1321,12 +1316,7 @@
  * @param f The coordinates at which the point should be inserted
  * @return The point inserted or NULL on failure
  */
-<<<<<<< HEAD
-struct route_graph_point *
-route_graph_add_point(struct route_graph *this, struct coord *f) {
-=======
-static struct route_graph_point *route_graph_add_point(struct route_graph *this, struct coord *f) {
->>>>>>> 07006013
+struct route_graph_point * route_graph_add_point(struct route_graph *this, struct coord *f) {
     struct route_graph_point *p;
 
     p=route_graph_get_point(this,f);
@@ -1340,12 +1330,7 @@
  *
  * @param this The route graph to delete all points from
  */
-<<<<<<< HEAD
-void
-route_graph_free_points(struct route_graph *this) {
-=======
-static void route_graph_free_points(struct route_graph *this) {
->>>>>>> 07006013
+void route_graph_free_points(struct route_graph *this) {
     struct route_graph_point *curr,*next;
     int i;
     for (i = 0 ; i < HASH_SIZE ; i++) {
@@ -1397,12 +1382,7 @@
  * @param type Type of the field that should be returned
  * @return A pointer to a field of a certain type, or NULL if no such field is present
  */
-<<<<<<< HEAD
-void *
-route_segment_data_field_pos(struct route_segment_data *seg, enum attr_type type) {
-=======
-static void *route_segment_data_field_pos(struct route_segment_data *seg, enum attr_type type) {
->>>>>>> 07006013
+void * route_segment_data_field_pos(struct route_segment_data *seg, enum attr_type type) {
     unsigned char *ptr;
 
     ptr = ((unsigned char*)seg) + sizeof(struct route_segment_data);
@@ -1459,13 +1439,8 @@
  * @param start The starting point of the segment
  * @param data The data for the segment
  */
-<<<<<<< HEAD
-int
-route_graph_segment_is_duplicate(struct route_graph_point *start, struct route_graph_segment_data *data) {
-=======
-static int route_graph_segment_is_duplicate(struct route_graph_point *start, struct route_graph_segment_data *data) {
->>>>>>> 07006013
-    struct route_graph_segment *s;
+int route_graph_segment_is_duplicate(struct route_graph_point *start, struct route_graph_segment_data *data) {
+     struct route_graph_segment *s;
     s=start->start;
     while (s) {
         if (item_is_equal(*data->item, s->data.item)) {
@@ -1493,14 +1468,8 @@
  * @param offset If the item passed in "item" is segmented (i.e. divided into several segments), this indicates the position of this segment within the item
  * @param maxspeed The maximum speed allowed on this segment in km/h. -1 if not known.
  */
-<<<<<<< HEAD
-void
-route_graph_add_segment(struct route_graph *this, struct route_graph_point *start,
+void route_graph_add_segment(struct route_graph *this, struct route_graph_point *start,
                         struct route_graph_point *end, struct route_graph_segment_data *data) {
-=======
-static void route_graph_add_segment(struct route_graph *this, struct route_graph_point *start,
-                                    struct route_graph_point *end, struct route_graph_segment_data *data) {
->>>>>>> 07006013
     struct route_graph_segment *s;
     int size;
 
@@ -1752,12 +1721,7 @@
  *
  * @param this The graph to destroy all segments from
  */
-<<<<<<< HEAD
-void
-route_graph_free_segments(struct route_graph *this) {
-=======
-static void route_graph_free_segments(struct route_graph *this) {
->>>>>>> 07006013
+void route_graph_free_segments(struct route_graph *this) {
     struct route_graph_segment *curr,*next;
     int size;
     curr=this->route_segments;
@@ -1884,13 +1848,8 @@
  *
  * @return true if a traffic distortion was found, 0 if not
  */
-<<<<<<< HEAD
-static int
-route_get_traffic_distortion(struct route_graph_segment *seg, int dir, struct vehicleprofile *profile,
+static int route_get_traffic_distortion(struct route_graph_segment *seg, int dir, struct vehicleprofile *profile,
                              struct route_traffic_distortion *ret) {
-=======
-static int route_get_traffic_distortion(struct route_graph_segment *seg, struct route_traffic_distortion *ret) {
->>>>>>> 07006013
     struct route_graph_point *start=seg->start;
     struct route_graph_point *end=seg->end;
     struct route_graph_segment *tmp,*found=NULL;
@@ -2196,13 +2155,8 @@
  * @param item The item to add, must be of {@code type_traffic_distortion}
  * @param update Whether to update the point (true for LPA*, false for Dijkstra)
  */
-<<<<<<< HEAD
-static void
-route_graph_add_traffic_distortion(struct route_graph *this, struct vehicleprofile *profile, struct item *item,
+static void route_graph_add_traffic_distortion(struct route_graph *this, struct vehicleprofile *profile, struct item *item,
         int update) {
-=======
-static void route_process_traffic_distortion(struct route_graph *this, struct item *item) {
->>>>>>> 07006013
     struct route_graph_point *s_pnt,*e_pnt;
     struct coord c,l;
     struct attr flags_attr, delay_attr, maxspeed_attr;
@@ -2373,12 +2327,7 @@
  * @param this The route graph to add to
  * @param item The item to add
  */
-<<<<<<< HEAD
-static void
-route_graph_add_turn_restriction(struct route_graph *this, struct item *item) {
-=======
-static void route_process_turn_restriction(struct route_graph *this, struct item *item) {
->>>>>>> 07006013
+static void route_graph_add_turn_restriction(struct route_graph *this, struct item *item) {
     struct route_graph_point *pnt[4];
     struct coord c[5];
     int i,count;
@@ -2420,12 +2369,7 @@
  * @param item The item to add
  * @param profile		The vehicle profile currently in use
  */
-<<<<<<< HEAD
-static void
-route_graph_add_street(struct route_graph *this, struct item *item, struct vehicleprofile *profile) {
-=======
-static void route_process_street_graph(struct route_graph *this, struct item *item, struct vehicleprofile *profile) {
->>>>>>> 07006013
+static void route_graph_add_street(struct route_graph *this, struct item *item, struct vehicleprofile *profile) {
 #ifdef AVOID_FLOAT
     int len=0;
 #else
@@ -2586,16 +2530,10 @@
  * and how their costs are calculated.
  * @param cb The callback function to call when flooding is complete
  */
-<<<<<<< HEAD
-static void
-route_graph_flood(struct route_graph *this, struct route_info *dst, struct vehicleprofile *profile,
+static void route_graph_flood(struct route_graph *this, struct route_info *dst, struct vehicleprofile *profile,
                   struct callback *cb) {
     /* TODO Using this->heap here (sharing it with LPA*) will only work as long as we ensure the heap is empty before
      * we return. The long-term solution would be to use LPA* for initial route calculation as well. */
-=======
-static void route_graph_flood(struct route_graph *this, struct route_info *dst, struct vehicleprofile *profile,
-                              struct callback *cb) {
->>>>>>> 07006013
     struct route_graph_point *p_min;
     struct route_graph_segment *s=NULL;
     int min,new,val;
@@ -3138,12 +3076,7 @@
  * @param rg Points to the route graph
  * @param cancel True if the process was aborted before completing, false if it completed normally
  */
-<<<<<<< HEAD
-void
-route_graph_build_done(struct route_graph *rg, int cancel) {
-=======
-static void route_graph_build_done(struct route_graph *rg, int cancel) {
->>>>>>> 07006013
+void route_graph_build_done(struct route_graph *rg, int cancel) {
     dbg(lvl_debug,"cancel=%d",cancel);
     if (rg->idle_ev)
         event_remove_idle(rg->idle_ev);
@@ -4194,7 +4127,6 @@
     return (this_->graph != NULL);
 }
 
-<<<<<<< HEAD
 /**
  * @brief Removes a traffic distortion item from the route
  *
@@ -4208,11 +4140,7 @@
         route_graph_remove_traffic_distortion(this_->graph, this_->vehicleprofile, item);
 }
 
-void
-route_set_projection(struct route *this_, enum projection pro) {
-=======
 void route_set_projection(struct route *this_, enum projection pro) {
->>>>>>> 07006013
 }
 
 int route_set_attr(struct route *this_, struct attr *attr) {
