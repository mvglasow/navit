/**
 * Navit, a modular navigation system.
 * Copyright (C) 2005-2008 Navit Team
 *
 * This program is free software; you can redistribute it and/or
 * modify it under the terms of the GNU General Public License
 * version 2 as published by the Free Software Foundation.
 *
 * This program is distributed in the hope that it will be useful,
 * but WITHOUT ANY WARRANTY; without even the implied warranty of
 * MERCHANTABILITY or FITNESS FOR A PARTICULAR PURPOSE.  See the
 * GNU General Public License for more details.
 *
 * You should have received a copy of the GNU General Public License
 * along with this program; if not, write to the
 * Free Software Foundation, Inc., 51 Franklin Street, Fifth Floor,
 * Boston, MA  02110-1301, USA.
 */

//##############################################################################################################
//#
//# File: graphics.c
//# Description:
//# Comment:
//# Authors: Martin Schaller (04/2008)
//#
//##############################################################################################################

#include <stdlib.h>
#include <glib.h>
#include <stdio.h>
#include <math.h>
#include "config.h"
#include "debug.h"
#include "string.h"
#include "draw_info.h"
#include "point.h"
#include "graphics.h"
#include "projection.h"
#include "item.h"
#include "xmlconfig.h"
#include "map.h"
#include "coord.h"
#include "transform.h"
#include "plugin.h"
#include "profile.h"
#include "mapset.h"
#include "layout.h"
#include "route.h"
#include "util.h"
#include "callback.h"
#include "file.h"
#include "event.h"

#ifdef HAVE_API_ANDROID
/* at the moment map-drawing threads has been tested only on android */

#include "pthread.h"


/*
	function to measure time on android
*/
double now_ms(void)
{
    struct timespec res;
    clock_gettime(CLOCK_REALTIME, &res);
    return 1000.0*res.tv_sec + (double)res.tv_nsec/1e6;
}

#endif



/* 	thread count for drawing objects on android.
	0 - drawing in main thread
	1 - drawing in one seperated thread, while preparing other objects (recommended) 
	2 - drawing in two seperated threads, does not work, either the visualization is bad or the performance is bad. did not found a good solution here. */
int android_drawing_thread_n = 1; 

/* 	used to enable/disable the map loading and drawing thread.
	0 - loading and drawing map in main thread
	1 - loading and drawing map in seperated thread */
int DRAW_MAP_THREAD = 1;






//##############################################################################################################
//# Description:
//# Comment:
//# Authors: Martin Schaller (04/2008)
//##############################################################################################################
struct graphics
{
	struct graphics* parent;
	struct graphics_priv *priv;
	struct graphics_methods meth;
	char *default_font;
	int font_len;
	struct graphics_font **font;
	struct graphics_gc *gc[3];
	struct attr **attrs;
	struct callback_list *cbl;
	struct point_rect r;
	int gamma,brightness,contrast;
	int colormgmt;
	int font_size;
	GList *selection;
	int disabled;
	/*
	 * Counter for z_order of displayitems;
	*/
	int current_z_order;
	GHashTable *image_cache_hash;
};

struct display_context
{
	struct graphics *gra;
	struct element *e;
	struct graphics_gc *gc;
	struct graphics_gc *gc_background;
	struct graphics_image *img;
	enum projection pro;
	int mindist;
	struct transformation *trans;
	enum item_type type;
	int maxlen;
};

#define HASH_SIZE 1024
struct hash_entry
{
	enum item_type type;
	struct displayitem *di;
};


struct displaylist {
	int busy;
	int workload;
	struct callback *cb;
	struct layout *layout, *layout_hashed;
	struct display_context dc;
	struct display_context dc_load;	// display context for simultaniously map loading and drawing of last items
	int order, order_hashed, max_offset;
	struct mapset *ms;
	struct mapset_handle *msh;
	struct map *m;
	int conv;
	struct map_selection *sel;
	struct map_rect *mr;
	struct callback *idle_cb;
	struct event_idle *idle_ev;
	unsigned int seq;
	struct hash_entry hash_entries[HASH_SIZE];
	struct hash_entry hash_entries_load[HASH_SIZE]; // hash_entry for simultaniously map loading and drawing of last items
#ifdef HAVE_API_ANDROID
	pthread_t drawing_thread;
	pthread_t drawing_thread_old;
#endif
	int cancel_map_draw;
	int cancel_map_load;
	int flags;
	int waiting_for_mutex;

};


struct displaylist_icon_cache {
	unsigned int seq;

};

static void draw_circle(struct point *pnt, int diameter, int scale, int start, int len, struct point *res, int *pos, int dir);
static void graphics_process_selection(struct graphics *gra, struct displaylist *dl);
static void graphics_gc_init(struct graphics *this_);


/**
 * @brief Clears the hash_entries from the displaylist
 * @param dl The displaylist which contains the hash_entry.
 * @author Unknown,  edited by Sascha Oedekoven (06/2015)
*/
/*
clears the hash_entries and hash_entries_load
*/
static void
clear_hash(struct displaylist *dl)
{
	int i;
	for (i = 0 ; i < HASH_SIZE ; i++) {
		dl->hash_entries_load[i].type=type_none;
		dl->hash_entries[i].type=type_none;
	}
}

/**
 * @brief Returns a hash_entry from a specific item-type.
 * @param dl The displaylist which contains the hash_entry.
 * @param type The item type from the requested hash_entry.
 * @param load If set to 1, the hash_entry which is used to load a map will returned. Set to 0, the drawing hash_entry will be returned.
 * @returns entry The hash_entry which contains a linked-list of displayitems from the selected type.
 * @author Martin Schaller (04/2008) edited by Sascha Oedekoven (06/2015)
*/

static struct hash_entry *
get_hash_entry(struct displaylist *dl, enum item_type type, int load)
{
	int hashidx=(type*2654435761UL) & (HASH_SIZE-1);
	int offset=dl->max_offset;
	

	do {
		if (!dl->hash_entries[hashidx].type)
			return NULL;
		if (dl->hash_entries[hashidx].type == type) {
			if(load) /* returns an item from the hash_entry which is being used to load a map */
				return &dl->hash_entries_load[hashidx];
			else /* returns an item from the hash_entry which should be drawn */
				return &dl->hash_entries[hashidx];
		}
		hashidx=(hashidx+1)&(HASH_SIZE-1);
	} while (offset-- > 0);
	return NULL;

}


/**
 * @brief Initializes the hash_entry for a specific item-type
 * @param dl The displaylist which contains the hash_entry.
 * @param type The new item type.
 * @returns entry The hash_entry which contains a linked-list of displayitems from the selected type.
 * @author Unknown, edited by Sascha Oedekoven (06/2015)
*/
static struct hash_entry *
set_hash_entry(struct displaylist *dl, enum item_type type)
{
	int hashidx=(type*2654435761UL) & (HASH_SIZE-1);
	int offset=0;
	for (;;) {
		if (!dl->hash_entries[hashidx].type) {
			dl->hash_entries[hashidx].type=type;
			dl->hash_entries_load[hashidx].type=type;
			if (dl->max_offset < offset)
				dl->max_offset=offset;
			return &dl->hash_entries[hashidx];
		}
		if (dl->hash_entries[hashidx].type == type)
			return &dl->hash_entries[hashidx];
		hashidx=(hashidx+1)&(HASH_SIZE-1);
		offset++;
	}
	return NULL;
}

static int
graphics_set_attr_do(struct graphics *gra, struct attr *attr)
{
	switch (attr->type) {
	case attr_gamma:
		gra->gamma=attr->u.num;
		break;
	case attr_brightness:
		gra->brightness=attr->u.num;
		break;
	case attr_contrast:
		gra->contrast=attr->u.num;
		break;
	case attr_font_size:
		gra->font_size=attr->u.num;
		return 1;
	default:
		return 0;
	}
	gra->colormgmt=(gra->gamma != 65536 || gra->brightness != 0 || gra->contrast != 65536);
	graphics_gc_init(gra);
	return 1;
}

int
graphics_set_attr(struct graphics *gra, struct attr *attr)
{
	int ret=1;
	dbg(lvl_debug,"enter\n");
	if (gra->meth.set_attr)
		ret=gra->meth.set_attr(gra->priv, attr);
	if (!ret)
		ret=graphics_set_attr_do(gra, attr);
        return ret != 0;
}

void
graphics_set_rect(struct graphics *gra, struct point_rect *pr)
{
	gra->r=*pr;
}

/**
 * Creates a new graphics object
 * attr type required
 * @param <>
 * @returns <>
 * @author Martin Schaller (04/2008)
*/
struct graphics * graphics_new(struct attr *parent, struct attr **attrs)
{
	struct graphics *this_;
    	struct attr *type_attr, cbl_attr;
	struct graphics_priv * (*graphicstype_new)(struct navit *nav, struct graphics_methods *meth, struct attr **attrs, struct callback_list *cbl);

        if (! (type_attr=attr_search(attrs, NULL, attr_type))) {
		dbg(lvl_error,"Graphics plugin type is not set.\n");
                return NULL;
        }

	graphicstype_new=plugin_get_graphics_type(type_attr->u.str);
	if (! graphicstype_new) {
		dbg(lvl_error,"Failed to load graphics plugin %s.\n", type_attr->u.str);
		return NULL;
	}
	this_=g_new0(struct graphics, 1);
	this_->attrs=attr_list_dup(attrs);
	this_->cbl=callback_list_new();
	cbl_attr.type=attr_callback_list;
        cbl_attr.u.callback_list=this_->cbl;
        this_->attrs=attr_generic_add_attr(this_->attrs, &cbl_attr);
	this_->priv=(*graphicstype_new)(parent->u.navit, &this_->meth, this_->attrs, this_->cbl);
	this_->brightness=0;
	this_->contrast=65536;
	this_->gamma=65536;
	this_->font_size=20;
	this_->image_cache_hash = g_hash_table_new_full(g_str_hash, g_str_equal,g_free,g_free);
	while (*attrs) {
		graphics_set_attr_do(this_,*attrs);
		attrs++;
	}
	return this_;
}

/**
 * FIXME
 * @param <>
 * @returns <>
 * @author Martin Schaller (04/2008)
*/
int graphics_get_attr(struct graphics *this_, enum attr_type type, struct attr *attr, struct attr_iter *iter)
{
	return attr_generic_get_attr(this_->attrs, NULL, type, attr, iter);
}

/**
 * FIXME
 * @param <>
 * @returns <>
 * @author Martin Schaller (04/2008)
*/
struct graphics * graphics_overlay_new(struct graphics *parent, struct point *p, int w, int h, int alpha, int wraparound)
{
	struct graphics *this_;
	struct point_rect pr;
	if (!parent->meth.overlay_new)
		return NULL;
	this_=g_new0(struct graphics, 1);
	this_->priv=parent->meth.overlay_new(parent->priv, &this_->meth, p, w, h, alpha, wraparound);
	this_->image_cache_hash = parent->image_cache_hash;
	this_->parent = parent;
	pr.lu.x=0;
	pr.lu.y=0;
	pr.rl.x=w;
	pr.rl.y=h;
	this_->font_size=20;
	graphics_set_rect(this_, &pr);
	if (!this_->priv) {
		g_free(this_);
		this_=NULL;
	}
	return this_;
}

/**
 * @brief Alters the size, position, alpha and wraparound for an overlay
 *
 * @param this_ The overlay's graphics struct
 * @param p The new position of the overlay
 * @param w The new width of the overlay
 * @param h The new height of the overlay
 * @param alpha The new alpha of the overlay
 * @param wraparound The new wraparound of the overlay
 */
void
graphics_overlay_resize(struct graphics *this_, struct point *p, int w, int h, int alpha, int wraparound)
{
	if (! this_->meth.overlay_resize) {
		return;
	}

	this_->meth.overlay_resize(this_->priv, p, w, h, alpha, wraparound);
}

static void
graphics_gc_init(struct graphics *this_)
{
	struct color background={ COLOR_BACKGROUND_ };
	struct color black={ COLOR_BLACK_ };
	struct color white={ COLOR_WHITE_ };
	if (!this_->gc[0] || !this_->gc[1] || !this_->gc[2])
		return;
	graphics_gc_set_background(this_->gc[0], &background );
	graphics_gc_set_foreground(this_->gc[0], &background );
	graphics_gc_set_background(this_->gc[1], &black );
	graphics_gc_set_foreground(this_->gc[1], &white );
	graphics_gc_set_background(this_->gc[2], &white );
	graphics_gc_set_foreground(this_->gc[2], &black );
}



/**
 * FIXME
 * @param <>
 * @returns <>
 * @author Martin Schaller (04/2008)
*/
void graphics_init(struct graphics *this_)
{
	if (this_->gc[0])
		return;
	this_->gc[0]=graphics_gc_new(this_);
	this_->gc[1]=graphics_gc_new(this_);
	this_->gc[2]=graphics_gc_new(this_);
	graphics_gc_init(this_);
	graphics_background_gc(this_, this_->gc[0]);
}

/**
 * FIXME
 * @param <>
 * @returns <>
 * @author Martin Schaller (04/2008)
*/
void * graphics_get_data(struct graphics *this_, const char *type)
{
	return (this_->meth.get_data(this_->priv, type));
}

void graphics_add_callback(struct graphics *this_, struct callback *cb)
{
	callback_list_add(this_->cbl, cb);
}

void graphics_remove_callback(struct graphics *this_, struct callback *cb)
{
	callback_list_remove(this_->cbl, cb);
}

/**
 * FIXME
 * @param <>
 * @returns <>
 * @author Martin Schaller (04/2008)
*/
struct graphics_font * graphics_font_new(struct graphics *gra, int size, int flags)
{
	struct graphics_font *this_;

	this_=g_new0(struct graphics_font,1);
	this_->priv=gra->meth.font_new(gra->priv, &this_->meth, gra->default_font, size, flags);
	return this_;
}

struct graphics_font * graphics_named_font_new(struct graphics *gra, char *font, int size, int flags)
{
	struct graphics_font *this_;

	this_=g_new0(struct graphics_font,1);
	this_->priv=gra->meth.font_new(gra->priv, &this_->meth, font, size, flags);
	return this_;
}

void graphics_font_destroy(struct graphics_font *gra_font) {
	if(!gra_font)
		return;
	gra_font->meth.font_destroy(gra_font->priv);
	g_free(gra_font);
}

/**
 * Destroy graphics
 * Called when navit exits
 * @param gra The graphics instance
 * @returns nothing
 * @author David Tegze (02/2011)
 */
void graphics_free(struct graphics *gra)
{
	if (!gra)
		return;

	/* If it's not an overlay, free the image cache. */
	if(!gra->parent) {
		struct graphics_image *img;
		GList *ll, *l;

		/* We can't specify context (pointer to struct graphics) for g_hash_table_new to have it passed to free function
		   so we have to free img->priv manually, the rest would be freed by g_hash_table_destroy. GHashTableIter isn't used because it
		   broke n800 build at r5107.
		*/
		for(ll=l=g_hash_to_list(gra->image_cache_hash);l;l=g_list_next(l)) {
			img=l->data;
			if (img && gra->meth.image_free)
				gra->meth.image_free(gra->priv, img->priv);
		}
		g_list_free(ll);
		g_hash_table_destroy(gra->image_cache_hash);
	}

	attr_list_free(gra->attrs);
        graphics_gc_destroy(gra->gc[0]);
        graphics_gc_destroy(gra->gc[1]);
        graphics_gc_destroy(gra->gc[2]);
	g_free(gra->default_font);
	graphics_font_destroy_all(gra);
	g_free(gra->font);
	gra->meth.graphics_destroy(gra->priv);
	g_free(gra);
}

/**
 * Free all loaded fonts.
 * Used when switching layouts.
 * @param gra The graphics instance
 * @returns nothing
 * @author Sarah Nordstrom (05/2008)
 */
void graphics_font_destroy_all(struct graphics *gra)
{
	int i;
	for(i = 0 ; i < gra->font_len; i++) {
 		if(!gra->font[i]) continue;
 		gra->font[i]->meth.font_destroy(gra->font[i]->priv);
 		g_free(gra->font[i]);
             	gra->font[i] = NULL;
	}
}

/**
 * FIXME
 * @param <>
 * @returns <>
 * @author Martin Schaller (04/2008)
*/
struct graphics_gc * graphics_gc_new(struct graphics *gra)
{
	struct graphics_gc *this_;

	this_=g_new0(struct graphics_gc,1);
	this_->priv=gra->meth.gc_new(gra->priv, &this_->meth);
	this_->gra=gra;
	return this_;
}

/**
 * FIXME
 * @param <>
 * @returns <>
 * @author Martin Schaller (04/2008)
*/
void graphics_gc_destroy(struct graphics_gc *gc)
{
	if (!gc)
            return;
	gc->meth.gc_destroy(gc->priv);
	g_free(gc);
}

static void
graphics_convert_color(struct graphics *gra, struct color *in, struct color *out)
{
	*out=*in;
	if (gra->brightness) {
		out->r+=gra->brightness;
		out->g+=gra->brightness;
		out->b+=gra->brightness;
	}
	if (gra->contrast != 65536) {
		out->r=out->r*gra->contrast/65536;
		out->g=out->g*gra->contrast/65536;
		out->b=out->b*gra->contrast/65536;
	}
	if (out->r < 0)
		out->r=0;
	if (out->r > 65535)
		out->r=65535;
	if (out->g < 0)
		out->g=0;
	if (out->g > 65535)
		out->g=65535;
	if (out->b < 0)
		out->b=0;
	if (out->b > 65535)
		out->b=65535;
	if (gra->gamma != 65536) {
		out->r=pow(out->r/65535.0,gra->gamma/65536.0)*65535.0;
		out->g=pow(out->g/65535.0,gra->gamma/65536.0)*65535.0;
		out->b=pow(out->b/65535.0,gra->gamma/65536.0)*65535.0;
	}
}

/**
 * FIXME
 * @param <>
 * @returns <>
 * @author Martin Schaller (04/2008)
*/
void graphics_gc_set_foreground(struct graphics_gc *gc, struct color *c)
{
	struct color cn;
	if (gc->gra->colormgmt) {
		graphics_convert_color(gc->gra, c, &cn);
		c=&cn;
	}
	gc->meth.gc_set_foreground(gc->priv, c);
}

/**
 * FIXME
 * @param <>
 * @returns <>
 * @author Martin Schaller (04/2008)
*/
void graphics_gc_set_background(struct graphics_gc *gc, struct color *c)
{
	struct color cn;
	if (gc->gra->colormgmt) {
		graphics_convert_color(gc->gra, c, &cn);
		c=&cn;
	}
	gc->meth.gc_set_background(gc->priv, c);
}


/**
 * FIXME
 * @param <>
 * @returns <>
 * @author Martin Schaller (04/2008)
*/
void graphics_gc_set_linewidth(struct graphics_gc *gc, int width)
{
	gc->meth.gc_set_linewidth(gc->priv, width);
}

/**
 * FIXME
 * @param <>
 * @returns <>
 * @author Martin Schaller (04/2008)
*/
void graphics_gc_set_dashes(struct graphics_gc *gc, int width, int offset, unsigned char dash_list[], int n)
{
	if (gc->meth.gc_set_dashes)
		gc->meth.gc_set_dashes(gc->priv, width, offset, dash_list, n);
}

/**
 * Create a new image from file path scaled to w and h pixels
 * @param gra the graphics instance
 * @param path path of the image to load
 * @param w width to rescale to
 * @param h height to rescale to
 * @returns <>
 * @author Martin Schaller (04/2008)
*/
struct graphics_image * graphics_image_new_scaled(struct graphics *gra, char *path, int w, int h)
{
	return graphics_image_new_scaled_rotated(gra, path, w, h, 0);
}

static void
image_new_helper(struct graphics *gra, struct graphics_image *this_, char *path, char *name, int width, int height, int rotate, int zip)
{
	int i=0;
	int stdsizes[]={8,12,16,22,24,32,36,48,64,72,96,128,192,256};
	const int numstdsizes=sizeof(stdsizes)/sizeof(int);
	int sz;
	int mode=1;
	int bmstd=0;
	sz=width>0?width:height;
	while (mode<=8) {
		char *new_name=NULL;
		int n;
		switch (mode) {
			case 1:
				/* The best variant both for cpu usage and quality would be prescaled png of a needed size */
				mode++;
				if (width != -1 && height != -1) {
					new_name=g_strdup_printf("%s_%d_%d.png", name, width, height);
				}
				break;
			case 2:
				mode++;
				/* Try to load image by the exact name given by user. For example, if she wants to
				  scale some prescaled png variant to a new size given as function params, or have
				  default png image to be displayed unscaled. */
				new_name=g_strdup(path);
				break;
			case 3:
				mode++;
				/* Next, try uncompressed and compressed svgs as they should give best quality but 
				   rendering might take more cpu resources when the image is displayed for the first time */
				new_name=g_strdup_printf("%s.svg", name);
				break;
			case 4:
				mode++;
				new_name=g_strdup_printf("%s.svgz", name);
				break;
			case 5:
				mode++;
				i=0;
				/* If we have no size specifiers, try the default png now */
				if(sz<=0) {
					new_name=g_strdup_printf("%s.png", name);
					break;
				}
				/* Find best matching size from standard row */
				for(bmstd=0;bmstd<numstdsizes;bmstd++)
					if(stdsizes[bmstd]>sz)
						break;
				i=1;
				/* Fall through */
			case 6:
				/* Select best matching image from standard row */
				if(sz>0) {
					/* If size were specified, start with bmstd and then try standard sizes in row
					 * bmstd, bmstd+1, bmstd+2, .. numstdsizes-1, bmstd-1, bmstd-2, .., 0 */
					n=bmstd+i;
					if((bmstd+i)>=numstdsizes)
						n=numstdsizes-i-1;
					
					if(++i==numstdsizes)
						mode++;
				} else {
					/* If no size were specified, start with the smallest standard size and then try following ones */
					n=i++;
					if(i==numstdsizes)
						mode+=2;
				}
				if(n<0||n>=numstdsizes)
					break;
				new_name=g_strdup_printf("%s_%d_%d.png", name, stdsizes[n],stdsizes[n]);
				break;
				
			case 7:
				/* Scaling the default prescaled png of unknown size to the needed size will give random quality loss */
				mode++;
				new_name=g_strdup_printf("%s.png", name);
				break;
			case 8: 
				/* xpm format is used as a last resort, because its not widely supported and we are moving to svg and png formats */
				mode++;
				new_name=g_strdup_printf("%s.xpm", name);
				break;
		}
		if (! new_name)
			continue;

		this_->width=width;
		this_->height=height;
		dbg(lvl_debug,"Trying to load image '%s' for '%s' at %dx%d\n", new_name, path, width, height);
		if (zip) {
			unsigned char *start;
			int len;
			if (file_get_contents(new_name, &start, &len)) {
				struct graphics_image_buffer buffer={"buffer:",graphics_image_type_unknown};
				buffer.start=start;
				buffer.len=len;
				this_->priv=gra->meth.image_new(gra->priv, &this_->meth, (char *)&buffer, &this_->width, &this_->height, &this_->hot, rotate);
				g_free(start);
			}
		} else {
			if (strcmp(new_name,"buffer:"))
				this_->priv=gra->meth.image_new(gra->priv, &this_->meth, new_name, &this_->width, &this_->height, &this_->hot, rotate);
		}
		if (this_->priv) {
			dbg(lvl_info,"Using image '%s' for '%s' at %dx%d\n", new_name, path, width, height);
			g_free(new_name);
			break;
		}
		g_free(new_name);
	}
}

/**
 * Create a new image from file path scaled to w and h pixels and possibly rotated
 * @param gra the graphics instance
 * @param path path of the image to load
 * @param w width to rescale to
 * @param h height to rescale to
 * @param rotate angle to rotate the image. Warning, graphics might only support 90 degree steps here
 * @returns <>
 * @author Martin Schaller (04/2008)
*/
struct graphics_image * graphics_image_new_scaled_rotated(struct graphics *gra, char *path, int w, int h, int rotate)
{
	struct graphics_image *this_;
	char* hash_key = g_strdup_printf("%s*%d*%d*%d",path,w,h,rotate);
	struct file_wordexp *we;
	int i;
	char **paths;

	if ( g_hash_table_lookup_extended( gra->image_cache_hash, hash_key, NULL, (gpointer)&this_) ) {
		g_free(hash_key);
		dbg(lvl_debug,"Found cached image%sfor '%s'\n",this_?" ":" miss ",path);
		return this_;
	}

	this_=g_new0(struct graphics_image,1);
	this_->height=h;
	this_->width=w;

	we=file_wordexp_new(path);
	paths=file_wordexp_get_array(we);
	
	for(i=0;i<file_wordexp_get_count(we) && !this_->priv;i++) {
		char *ext;
		char *s, *name;
		char *pathi=paths[i];
		int len=strlen(pathi);
		int i,k;
		int newwidth=-1, newheight=-1;

		ext=g_utf8_strrchr(pathi,-1,'.');
		i=pathi-ext+len;
		
		/* Dont allow too long or too short file name extensions*/
		if(ext && ((i>5) || (i<1)))
			ext=NULL;

		/* Search for _w_h name part, begin from char before extension if it exists */
		if(ext)
			s=ext-1;
		else
			s=pathi+len;
		
		k=1;
		while(s>pathi && g_ascii_isdigit(*s)) {
			if(newheight<0)
				newheight=0;
			newheight+=(*s-'0')*k;
			k*=10;
			s--;
		}
		
		if(k>1 && s>pathi && *s=='_') {
			k=1;
			s--;
			while(s>pathi && g_ascii_isdigit(*s)) {
				if(newwidth<0)
					newwidth=0;
				newwidth+=(*s-'0')*k;;
				k*=10;
				s--;
			}
		}
		
		if(k==1 || s<=pathi || *s!='_') {
			newwidth=-1;
			newheight=-1;
			if(ext)
				s=ext;
			else
				s=pathi+len;
				
		}
		
		/* If exact h and w values were given as function parameters, they take precedence over values guessed from the image name */
		if(w!=-1)
			newwidth=w;
		if(h!=-1)
			newheight=h;
			
		name=g_strndup(pathi,s-pathi);
#if 0
		if (!strstr(name,"test.zip"))
#endif
		image_new_helper(gra, this_, pathi, name, newwidth, newheight, rotate, 0);
		if (!this_->priv && strstr(pathi, ".zip/"))
			image_new_helper(gra, this_, pathi, name, newwidth, newheight, rotate, 1);
		g_free(name);
	}

	file_wordexp_destroy(we);

	if (! this_->priv) {
		dbg(lvl_error,"No image for '%s'\n", path);
		g_free(this_);
		this_=NULL;
	}

        g_hash_table_insert(gra->image_cache_hash, hash_key,  (gpointer)this_ );

	return this_;
}

/**
 * Create a new image from file path
 * @param gra the graphics instance
 * @param path path of the image to load
 * @returns <>
 * @author Martin Schaller (04/2008)
*/
struct graphics_image * graphics_image_new(struct graphics *gra, char *path)
{
	return graphics_image_new_scaled_rotated(gra, path, -1, -1, 0);
}

/**
 * FIXME
 * @param <>
 * @returns <>
 * @author Martin Schaller (04/2008)
*/
void graphics_image_free(struct graphics *gra, struct graphics_image *img)
{
	/* Image is cached inside gra->image_cache_hash. So it would be freed only when graphics is destroyed => Do nothing here. */
}

/**
 * FIXME
 * @param <>
 * @returns <>
 * @author Martin Schaller (04/2008)
*/
void graphics_draw_mode(struct graphics *this_, enum draw_mode_num mode)
{
	this_->meth.draw_mode(this_->priv, mode);
}

/**
 * FIXME
 * @param <>
 * @returns <>
 * @author Martin Schaller (04/2008)
*/
void graphics_draw_lines(struct graphics *this_, struct graphics_gc *gc, struct point *p, int count)
{
	this_->meth.draw_lines(this_->priv, gc->priv, p, count);
}

/**
 * FIXME
 * @param <>
 * @returns <>
 * @author Martin Schaller (04/2008)
*/
void graphics_draw_circle(struct graphics *this_, struct graphics_gc *gc, struct point *p, int r)
{
	struct point *pnt=g_alloca(sizeof(struct point)*(r*4+64));
	int i=0;

	if(this_->meth.draw_circle)
		this_->meth.draw_circle(this_->priv, gc->priv, p, r);
	else
	{
		draw_circle(p, r, 0, -1, 1026, pnt, &i, 1);
		pnt[i] = pnt[0];
		i++;
		this_->meth.draw_lines(this_->priv, gc->priv, pnt, i);
	}
}

/**
 * FIXME
 * @param <>
 * @returns <>
 * @author Martin Schaller (04/2008)
*/
void graphics_draw_rectangle(struct graphics *this_, struct graphics_gc *gc, struct point *p, int w, int h)
{
	this_->meth.draw_rectangle(this_->priv, gc->priv, p, w, h);
}

void graphics_draw_rectangle_rounded(struct graphics *this_, struct graphics_gc *gc, struct point *plu, int w, int h, int r, int fill)
{
	struct point *p=g_alloca(sizeof(struct point)*(r*4+32));
	struct point pi0={plu->x+r,plu->y+r};
	struct point pi1={plu->x+w-r,plu->y+r};
	struct point pi2={plu->x+w-r,plu->y+h-r};
	struct point pi3={plu->x+r,plu->y+h-r};
	int i=0;

	draw_circle(&pi2, r*2, 0, -1, 258, p, &i, 1);
	draw_circle(&pi1, r*2, 0, 255, 258, p, &i, 1);
	draw_circle(&pi0, r*2, 0, 511, 258, p, &i, 1);
	draw_circle(&pi3, r*2, 0, 767, 258, p, &i, 1);
	p[i]=p[0];
	i++;
	if (fill)
		this_->meth.draw_polygon(this_->priv, gc->priv, p, i);
	else
		this_->meth.draw_lines(this_->priv, gc->priv, p, i);
}


/**
 * FIXME
 * @param <>
 * @returns <>
 * @author Martin Schaller (04/2008)
*/
void graphics_draw_text(struct graphics *this_, struct graphics_gc *gc1, struct graphics_gc *gc2, struct graphics_font *font, char *text, struct point *p, int dx, int dy)
{
	this_->meth.draw_text(this_->priv, gc1->priv, gc2 ? gc2->priv : NULL, font->priv, text, p, dx, dy);
}


/**
 * FIXME
 * @param <>
 * @returns <>
 * @author Martin Schaller (04/2008)
*/
void graphics_get_text_bbox(struct graphics *this_, struct graphics_font *font, char *text, int dx, int dy, struct point *ret, int estimate)
{
	this_->meth.get_text_bbox(this_->priv, font->priv, text, dx, dy, ret, estimate);
}

/**
 * FIXME
 * @param <>
 * @returns <>
 * @author Martin Schaller (04/2008)
*/
void graphics_overlay_disable(struct graphics *this_, int disable)
{
	this_->disabled = disable;
	if (this_->meth.overlay_disable)
		this_->meth.overlay_disable(this_->priv, disable);
}

int  graphics_is_disabled(struct graphics *this_)
{
	return this_->disabled || (this_->parent && this_->parent->disabled);
}

/**
 * FIXME
 * @param <>
 * @returns <>
 * @author Martin Schaller (04/2008)
*/
void graphics_draw_image(struct graphics *this_, struct graphics_gc *gc, struct point *p, struct graphics_image *img)
{
	this_->meth.draw_image(this_->priv, gc->priv, p, img->priv);
}


//##############################################################################################################
//# Description:
//# Comment:
//# Authors: Martin Schaller (04/2008)
//##############################################################################################################
int
graphics_draw_drag(struct graphics *this_, struct point *p)
{
	if (!this_->meth.draw_drag)
		return 0;
	this_->meth.draw_drag(this_->priv, p);
	return 1;
}

void
graphics_background_gc(struct graphics *this_, struct graphics_gc *gc)
{
	this_->meth.background_gc(this_->priv, gc ? gc->priv : NULL);
}

#include "attr.h"
#include "popup.h"
#include <stdio.h>


#if 0
//##############################################################################################################
//# Description:
//# Comment:
//# Authors: Martin Schaller (04/2008)
//##############################################################################################################
static void popup_view_html(struct popup_item *item, char *file)
{
	char command[1024];
	sprintf(command,"firefox %s", file);
	system(command);
}

struct transformatin *tg;
enum projection pg;

//##############################################################################################################
//# Description:
//# Comment:
//# Authors: Martin Schaller (04/2008)
//##############################################################################################################
static void graphics_popup(struct display_list *list, struct popup_item **popup)
{
	struct item *item;
	struct attr attr;
	struct map_rect *mr;
	struct coord c;
	struct popup_item *curr_item,*last=NULL;
	item=list->data;
	mr=map_rect_new(item->map, NULL, NULL, 0);
	printf("id hi=0x%x lo=0x%x\n", item->id_hi, item->id_lo);
	item=map_rect_get_item_byid(mr, item->id_hi, item->id_lo);
	if (item) {
		if (item_attr_get(item, attr_name, &attr)) {
			curr_item=popup_item_new_text(popup,attr.u.str,1);
			if (item_attr_get(item, attr_info_html, &attr)) {
				popup_item_new_func(&last,"HTML Info",1, popup_view_html, g_strdup(attr.u.str));
			}
			if (item_attr_get(item, attr_price_html, &attr)) {
				popup_item_new_func(&last,"HTML Preis",2, popup_view_html, g_strdup(attr.u.str));
			}
			curr_item->submenu=last;
		}
	}
	map_rect_destroy(mr);
}
#endif


/**
 * FIXME
 * @param <>
 * @returns <>
 * @author Martin Schaller (04/2008)
*/
struct displayitem {
	struct displayitem *next;
	struct item item;
	char *label;
	int z_order;
	int count;
	struct coord c[0];
};

/**
 * FIXME
 * @param <>
 * @returns <>
 * @author Martin Schaller (04/2008)
*/
static void xdisplay_free(struct displaylist *dl, int load)
{
	int i;
	
	if(load) {
		for (i = 0 ; i < HASH_SIZE ; i++) {
			struct displayitem *di=dl->hash_entries_load[i].di;
			while (di) {
				struct displayitem *next=di->next;
				g_free(di);
				di=next;
			}
			dl->hash_entries_load[i].di=NULL;
		}
	} else {
		
		for (i = 0 ; i < HASH_SIZE ; i++) {
			struct displayitem *di=dl->hash_entries[i].di;
			while (di) {
				struct displayitem *next=di->next;
				g_free(di);
				di=next;
			}
			dl->hash_entries[i].di=NULL;
		}
		
	}
}

/**
 * FIXME
 * @param <>
 * @returns <>
 * @author Martin Schaller (04/2008)
*/
static void display_add(struct hash_entry *entry, struct item *item, int count, struct coord *c, char **label, int label_count)
{
	struct displayitem *di;
	int len,i;
	char *p;

	len=sizeof(*di)+count*sizeof(*c);
	if (label && label_count) {
		for (i = 0 ; i < label_count ; i++) {
			if (label[i])
				len+=strlen(label[i])+1;
			else
				len++;
		}
	}
	p=g_malloc(len);

	di=(struct displayitem *)p;
	p+=sizeof(*di)+count*sizeof(*c);
	di->item=*item;
	di->z_order=0;
	if (label && label_count) {
		di->label=p;
		for (i = 0 ; i < label_count ; i++) {
			if (label[i]) {
				strcpy(p, label[i]);
				p+=strlen(label[i])+1;
			} else
				*p++='\0';
		}
	} else
		di->label=NULL;
	di->count=count;
	memcpy(di->c, c, count*sizeof(*c));
	di->next=entry->di;
	entry->di=di;
}


/**
 * FIXME
 * @param <>
 * @returns <>
 * @author Martin Schaller (04/2008)
*/
static void label_line(struct graphics *gra, struct graphics_gc *fg, struct graphics_gc *bg, struct graphics_font *font, struct point *p, int count, char *label)
{
	int i,x,y,tl,tlm,th,thm,tlsq,l;
	float lsq;
	double dx,dy;
	struct point p_t;
	struct point pb[5];

	if (gra->meth.get_text_bbox) {
		gra->meth.get_text_bbox(gra->priv, font->priv, label, 0x10000, 0x0, pb, 1);
		tl=(pb[2].x-pb[0].x);
		th=(pb[0].y-pb[1].y);
	} else {
		tl=strlen(label)*4;
		th=8;
	}
	tlm=tl*32;
	thm=th*36;
	tlsq = tlm*tlm;
	for (i = 0 ; i < count-1 ; i++) {
		dx=p[i+1].x-p[i].x;
		dx*=32;
		dy=p[i+1].y-p[i].y;
		dy*=32;
		lsq = dx*dx+dy*dy;
		if (lsq > tlsq) {
			l=(int)sqrtf(lsq);
			x=p[i].x;
			y=p[i].y;
			if (dx < 0) {
				dx=-dx;
				dy=-dy;
				x=p[i+1].x;
				y=p[i+1].y;
			}
			x+=(l-tlm)*dx/l/64;
			y+=(l-tlm)*dy/l/64;
			x-=dy*thm/l/64;
			y+=dx*thm/l/64;
			p_t.x=x;
			p_t.y=y;
#if 0
			dbg(lvl_debug,"display_text: '%s', %d, %d, %d, %d %d\n", label, x, y, dx*0x10000/l, dy*0x10000/l, l);
#endif
			if (x < gra->r.rl.x && x + tl > gra->r.lu.x && y + tl > gra->r.lu.y && y - tl < gra->r.rl.y)
				gra->meth.draw_text(gra->priv, fg->priv, bg?bg->priv:NULL, font->priv, label, &p_t, dx*0x10000/l, dy*0x10000/l);
		}
	}
}

static void display_draw_arrow(struct point *p, int dx, int dy, int l, struct graphics_gc *gc, struct graphics *gra)
{
	struct point pnt[3];
	pnt[0]=pnt[1]=pnt[2]=*p;
	pnt[0].x+=-dx*l/65536+dy*l/65536;
	pnt[0].y+=-dy*l/65536-dx*l/65536;
	pnt[2].x+=-dx*l/65536-dy*l/65536;
	pnt[2].y+=-dy*l/65536+dx*l/65536;
	gra->meth.draw_lines(gra->priv, gc->priv, pnt, 3);
}

static void display_draw_arrows(struct graphics *gra, struct graphics_gc *gc, struct point *pnt, int count)
{
	int i,dx,dy,l;
	struct point p;
	for (i = 0 ; i < count-1 ; i++) {
		dx=pnt[i+1].x-pnt[i].x;
		dy=pnt[i+1].y-pnt[i].y;
		l=sqrt(dx*dx+dy*dy);
		if (l) {
			dx=dx*65536/l;
			dy=dy*65536/l;
			p=pnt[i];
			p.x+=dx*15/65536;
			p.y+=dy*15/65536;
			display_draw_arrow(&p, dx, dy, 10, gc, gra);
			p=pnt[i+1];
			p.x-=dx*15/65536;
			p.y-=dy*15/65536;
			display_draw_arrow(&p, dx, dy, 10, gc, gra);
		}
	}
}

static int
intersection(struct point * a1, int adx, int ady, struct point * b1, int bdx, int bdy,
	      struct point * res)
{
	int n, a, b;
	dbg(lvl_debug,"%d,%d - %d,%d x %d,%d-%d,%d\n",a1->x,a1->y,a1->x+adx,a1->y+ady,b1->x,b1->y,b1->x+bdx,b1->y+bdy);
	n = bdy * adx - bdx * ady;
	a = bdx * (a1->y - b1->y) - bdy * (a1->x - b1->x);
	b = adx * (a1->y - b1->y) - ady * (a1->x - b1->x);
	dbg(lvl_debug,"a %d b %d n %d\n",a,b,n);
	if (n < 0) {
		n = -n;
		a = -a;
		b = -b;
	}
#if 0
	if (a < 0 || b < 0)
		return 0;
	if (a > n || b > n)
		return 0;
#endif
	if (n == 0)
		return 0;
	res->x = a1->x + a * adx / n;
	res->y = a1->y + a * ady / n;
	dbg(lvl_debug,"%d,%d\n",res->x,res->y);
	return 1;
}

struct circle {
	short x,y,fowler;
} circle64[]={
{0,128,0},
{13,127,13},
{25,126,25},
{37,122,38},
{49,118,53},
{60,113,67},
{71,106,85},
{81,99,104},
{91,91,128},
{99,81,152},
{106,71,171},
{113,60,189},
{118,49,203},
{122,37,218},
{126,25,231},
{127,13,243},
{128,0,256},
{127,-13,269},
{126,-25,281},
{122,-37,294},
{118,-49,309},
{113,-60,323},
{106,-71,341},
{99,-81,360},
{91,-91,384},
{81,-99,408},
{71,-106,427},
{60,-113,445},
{49,-118,459},
{37,-122,474},
{25,-126,487},
{13,-127,499},
{0,-128,512},
{-13,-127,525},
{-25,-126,537},
{-37,-122,550},
{-49,-118,565},
{-60,-113,579},
{-71,-106,597},
{-81,-99,616},
{-91,-91,640},
{-99,-81,664},
{-106,-71,683},
{-113,-60,701},
{-118,-49,715},
{-122,-37,730},
{-126,-25,743},
{-127,-13,755},
{-128,0,768},
{-127,13,781},
{-126,25,793},
{-122,37,806},
{-118,49,821},
{-113,60,835},
{-106,71,853},
{-99,81,872},
{-91,91,896},
{-81,99,920},
{-71,106,939},
{-60,113,957},
{-49,118,971},
{-37,122,986},
{-25,126,999},
{-13,127,1011},
};

static void
draw_circle(struct point *pnt, int diameter, int scale, int start, int len, struct point *res, int *pos, int dir)
{
	struct circle *c;

#if 0
	dbg(lvl_debug,"diameter=%d start=%d len=%d pos=%d dir=%d\n", diameter, start, len, *pos, dir);
#endif
	int count=64;
	int end=start+len;
	int i,step;
	c=circle64;
	if (diameter > 128)
		step=1;
	else if (diameter > 64)
		step=2;
	else if (diameter > 24)
		step=4;
	else if (diameter > 8)
		step=8;
	else
		step=16;
	if (len > 0) {
		while (start < 0) {
			start+=1024;
			end+=1024;
		}
		while (end > 0) {
			i=0;
			while (i < count && c[i].fowler <= start)
				i+=step;
			while (i < count && c[i].fowler < end) {
				if (1< *pos || 0<dir) {
					res[*pos].x=pnt->x+((c[i].x*diameter+128)>>8);
					res[*pos].y=pnt->y+((c[i].y*diameter+128)>>8);
					(*pos)+=dir;
				}
				i+=step;
			}
			end-=1024;
			start-=1024;
		}
	} else {
		while (start > 1024) {
			start-=1024;
			end-=1024;
		}
		while (end < 1024) {
			i=count-1;
			while (i >= 0 && c[i].fowler >= start)
				i-=step;
			while (i >= 0 && c[i].fowler > end) {
				if (1< *pos || 0<dir) {
					res[*pos].x=pnt->x+((c[i].x*diameter+128)>>8);
					res[*pos].y=pnt->y+((c[i].y*diameter+128)>>8);
					(*pos)+=dir;
				}
				i-=step;
			}
			start+=1024;
			end+=1024;
		}
	}
}


static int
fowler(int dy, int dx)
{
	int adx, ady;		/* Absolute Values of Dx and Dy */
	int code;		/* Angular Region Classification Code */

	adx = (dx < 0) ? -dx : dx;      /* Compute the absolute values. */
	ady = (dy < 0) ? -dy : dy;

	code = (adx < ady) ? 1 : 0;
	if (dx < 0)
		code += 2;
	if (dy < 0)
		code += 4;

	switch (code) {
	case 0:
		return (dx == 0) ? 0 : 128*ady / adx;   /* [  0, 45] */
	case 1:
		return (256 - (128*adx / ady)); /* ( 45, 90] */
	case 3:
		return (256 + (128*adx / ady)); /* ( 90,135) */
	case 2:
		return (512 - (128*ady / adx)); /* [135,180] */
	case 6:
		return (512 + (128*ady / adx)); /* (180,225] */
	case 7:
		return (768 - (128*adx / ady)); /* (225,270) */
	case 5:
		return (768 + (128*adx / ady)); /* [270,315) */
	case 4:
		return (1024 - (128*ady / adx));/* [315,360) */
	}
	return 0;
}
static int
int_sqrt(unsigned int n)
{
	unsigned int h, p= 0, q= 1, r= n;

	/* avoid q rollover */
	if(n >= (1<<(sizeof(n)*8-2))) {
		q = 1<<(sizeof(n)*8-2);
	} else {
		while ( q <= n ) {
			q <<= 2;
		}
		q >>= 2;
	}

	while ( q != 0 ) {
		h = p + q;
		p >>= 1;
		if ( r >= h ) {
			p += q;
			r -= h;
		}
		q >>= 2;
	}
	return p;
}

#if 0
static void
debug_line(struct graphics *gra, struct graphics_gc *gc, struct point *pnt, int dx, int dy)
{
	struct point p[2];
	p[0]=p[1]=*pnt;
	p[1].x+=dx;
	p[1].y+=dy;
	gra->meth.draw_lines(gra->priv, gc->priv, p, 2);
}

static void
debug_point(struct graphics *gra, struct graphics_gc *gc, struct point *pnt, int s)
{
	struct point p[4];
	p[0]=p[1]=p[2]=*pnt;
	p[0].x-=s;
	p[0].y+=s;
	p[1].x+=s;
	p[1].y+=s;
	p[2].y-=s;
	p[3]=p[0];
	gra->meth.draw_lines(gra->priv, gc->priv, p, 4);
}
#endif

struct draw_polyline_shape {
	int wi;
	int step;
	int fow;
	int dx,dy;
	int dxw,dyw;
	int l,lscale;
};
struct draw_polyline_context {
	int prec;
	int ppos,npos;
	struct point *res;
	struct draw_polyline_shape shape;
	struct draw_polyline_shape prev_shape;
};

static void
draw_shape_update(struct draw_polyline_shape *shape)
{
	shape->dxw = -(shape->dx * shape->wi * shape->lscale) / shape->l;
	shape->dyw = (shape->dy * shape->wi * shape->lscale) / shape->l;
}

static void
draw_shape(struct draw_polyline_context *ctx, struct point *pnt, int wi)
{
	int dxs,dys,lscales;
	int lscale=16;
	int l;
	struct draw_polyline_shape *shape=&ctx->shape;
	struct draw_polyline_shape *prev=&ctx->prev_shape;

#if 0
	dbg(lvl_debug,"enter %d,%d - %d,%d %d\n",pnt[0].x,pnt[0].y,pnt[1].x,pnt[1].y,wi);
#endif

	*prev=*shape;
	if (prev->wi != wi && prev->l) {
		prev->wi=wi;
		draw_shape_update(prev);
	}
	shape->wi=wi;
	shape->dx = (pnt[1].x - pnt[0].x);
	shape->dy = (pnt[1].y - pnt[0].y);
	if (wi > 16)
		shape->step=4;
	else if (wi > 8)
		shape->step=8;
	else
		shape->step=16;
#if 0
	l = int_sqrt(dx * dx * lscale * lscale + dy * dy * lscale * lscale);
#else
	dxs=shape->dx*shape->dx;
	dys=shape->dy*shape->dy;
	lscales=lscale*lscale;
	if (dxs + dys > lscales)
		l = int_sqrt(dxs+dys)*lscale;
	else
		l = int_sqrt((dxs+dys)*lscales);
#endif
	shape->fow=fowler(-shape->dy, shape->dx);
	dbg(lvl_debug,"fow=%d\n",shape->fow);
	if (! l)
		l=1;
	if (wi*lscale > 10000)
		lscale=10000/wi;
	dbg_assert(wi*lscale <= 10000);
	shape->l=l;
	shape->lscale=lscale;
	shape->wi=wi;
	draw_shape_update(shape);
}

static void
draw_point(struct draw_polyline_shape *shape, struct point *src, struct point *dst, int pos)
{
	if (pos) {
		dst->x=(src->x*2-shape->dyw)/2;
		dst->y=(src->y*2-shape->dxw)/2;
	} else {
		dst->x=(src->x*2+shape->dyw)/2;
		dst->y=(src->y*2+shape->dxw)/2;
	}
}

static void
draw_begin(struct draw_polyline_context *ctx, struct point *p)
{
	struct draw_polyline_shape *shape=&ctx->shape;
	int i;
	for (i = 0 ; i <= 32 ; i+=shape->step) {
		ctx->res[ctx->ppos].x=(p->x*256+(shape->dyw*circle64[i].y)+(shape->dxw*circle64[i].x))/256;
		ctx->res[ctx->ppos].y=(p->y*256+(shape->dxw*circle64[i].y)-(shape->dyw*circle64[i].x))/256;
		ctx->ppos++;
	}
}

static int
draw_middle(struct draw_polyline_context *ctx, struct point *p)
{
	int delta=ctx->prev_shape.fow-ctx->shape.fow;
	if (delta > 512)
		delta-=1024;
	if (delta < -512)
		delta+=1024;
	if (delta < 16 && delta > -16) {
		draw_point(&ctx->shape, p, &ctx->res[ctx->npos--], 0);
		draw_point(&ctx->shape, p, &ctx->res[ctx->ppos++], 1);
		return 1;
	}
	dbg(lvl_debug,"delta %d\n",delta);
	if (delta > 0) {
		struct point pos,poso;
		draw_point(&ctx->shape, p, &pos, 1);
		draw_point(&ctx->prev_shape, p, &poso, 1);
		if (delta >= 256)
			return 0;
		if (intersection(&pos, ctx->shape.dx, ctx->shape.dy, &poso, ctx->prev_shape.dx, ctx->prev_shape.dy, &ctx->res[ctx->ppos])) {
			ctx->ppos++;
			draw_point(&ctx->prev_shape, p, &ctx->res[ctx->npos--], 0);
			draw_point(&ctx->shape, p, &ctx->res[ctx->npos--], 0);
			return 1;
		}
	} else {
		struct point neg,nego;
		draw_point(&ctx->shape, p, &neg, 0);
		draw_point(&ctx->prev_shape, p, &nego, 0);
		if (delta <= -256)
			return 0;
		if (intersection(&neg, ctx->shape.dx, ctx->shape.dy, &nego, ctx->prev_shape.dx, ctx->prev_shape.dy, &ctx->res[ctx->npos])) {
			ctx->npos--;
			draw_point(&ctx->prev_shape, p, &ctx->res[ctx->ppos++], 1);
			draw_point(&ctx->shape, p, &ctx->res[ctx->ppos++], 1);
			return 1;
		}
	}
	return 0;
}

static void
draw_end(struct draw_polyline_context *ctx, struct point *p)
{
	int i;
	struct draw_polyline_shape *shape=&ctx->prev_shape;
	for (i = 0 ; i <= 32 ; i+=shape->step) {
		ctx->res[ctx->npos].x=(p->x*256+(shape->dyw*circle64[i].y)-(shape->dxw*circle64[i].x))/256;
		ctx->res[ctx->npos].y=(p->y*256+(shape->dxw*circle64[i].y)+(shape->dyw*circle64[i].x))/256;
		ctx->npos--;
	}
}

static void
draw_init_ctx(struct draw_polyline_context *ctx, int maxpoints)
{
	ctx->prec=1;
	ctx->ppos=maxpoints/2;
	ctx->npos=maxpoints/2-1;
}


static void
graphics_draw_polyline_as_polygon(struct graphics_priv *gra_priv, struct graphics_gc_priv *gc_priv, struct point *pnt, int count, int *width,  void (*draw)(struct graphics_priv *gr, struct graphics_gc_priv *gc, struct point *p, int count))
{
	int maxpoints=200;
	struct draw_polyline_context ctx;
	int i=0;
	int max_circle_points=20;
	if (count < 2)
		return;
#if 0
	dbg(lvl_debug,"count=%d\n",count);
	for (i = 0 ; i < count ; i++)
		dbg(lvl_debug,"%d,%d width %d\n",pnt[i].x,pnt[i].y,width[i]);
#endif
	ctx.shape.l=0;
	ctx.res=g_alloca(sizeof(struct point)*maxpoints);
	i=0;
	draw_init_ctx(&ctx, maxpoints);
	draw_shape(&ctx, pnt, *width++);
	draw_begin(&ctx,&pnt[0]);
	for (i = 1 ; i < count -1 ; i++) {
		draw_shape(&ctx, pnt+i, *width++);
		if (ctx.npos < max_circle_points || ctx.ppos >= maxpoints-max_circle_points || !draw_middle(&ctx,&pnt[i])) {
			draw_end(&ctx,&pnt[i]);
			ctx.res[ctx.npos]=ctx.res[ctx.ppos-1];
			draw(gra_priv, gc_priv, ctx.res+ctx.npos, ctx.ppos-ctx.npos);
			draw_init_ctx(&ctx, maxpoints);
			draw_begin(&ctx,&pnt[i]);
		}
	}
	draw_shape(&ctx, &pnt[count-2], *width++);
	ctx.prev_shape=ctx.shape;
	draw_end(&ctx,&pnt[count-1]);
	ctx.res[ctx.npos]=ctx.res[ctx.ppos-1];
	draw(gra_priv, gc_priv, ctx.res+ctx.npos, ctx.ppos-ctx.npos);
}


struct wpoint {
	int x,y,w;
};

enum relative_pos {
	INSIDE   = 0,
	LEFT_OF  = 1,
	RIGHT_OF = 2,
	ABOVE    = 4,
	BELOW    = 8
};

static int
relative_pos(struct wpoint *p, struct point_rect *r)
{
	int relative_pos=INSIDE;
	if (p->x < r->lu.x)
		relative_pos=LEFT_OF;
	else if (p->x > r->rl.x)
		relative_pos=RIGHT_OF;
	if (p->y < r->lu.y)
		relative_pos |=ABOVE;
	else if (p->y > r->rl.y)
		relative_pos |=BELOW;
	return relative_pos;
}

static void
clip_line_endoint_to_rect_edge(struct wpoint *p, int rel_pos, int dx, int dy, int dw, struct point_rect *clip_rect)
{
	// We must cast to float to avoid integer
	// overflow (i.e. undefined behaviour) at high
	// zoom levels.
	if (rel_pos & LEFT_OF) {
		p->y+=(((float)clip_rect->lu.x)-p->x)*dy/dx;
		p->w+=(((float)clip_rect->lu.x)-p->x)*dw/dx;
		p->x=clip_rect->lu.x;
	} else if (rel_pos & RIGHT_OF) {
		p->y+=(((float)clip_rect->rl.x)-p->x)*dy/dx;
		p->w+=(((float)clip_rect->rl.x)-p->x)*dw/dx;
		p->x=clip_rect->rl.x;
	} else if (rel_pos & ABOVE) {
		p->x+=(((float)clip_rect->lu.y)-p->y)*dx/dy;
		p->w+=(((float)clip_rect->lu.y)-p->y)*dw/dy;
		p->y=clip_rect->lu.y;
	} else if (rel_pos & BELOW) {
		p->x+=(((float)clip_rect->rl.y)-p->y)*dx/dy;
		p->w+=(((float)clip_rect->rl.y)-p->y)*dw/dy;
		p->y=clip_rect->rl.y;
	}
}

enum clip_result {
	CLIPRES_INVISIBLE     = 0,
	CLIPRES_VISIBLE       = 1,
	CLIPRES_START_CLIPPED = 2,
	CLIPRES_END_CLIPPED   = 4,
};

static int
clip_line(struct wpoint *p1, struct wpoint *p2, struct point_rect *clip_rect)
{
	int rel_pos1,rel_pos2;
	int ret = CLIPRES_VISIBLE;
	int dx,dy,dw;
	rel_pos1=relative_pos(p1, clip_rect);
	if (rel_pos1!=INSIDE)
		ret |= CLIPRES_START_CLIPPED;
	rel_pos2=relative_pos(p2, clip_rect);
	if (rel_pos2!=INSIDE)
		ret |= CLIPRES_END_CLIPPED;
	dx=p2->x-p1->x;
	dy=p2->y-p1->y;
	dw=p2->w-p1->w;
	while ((rel_pos1!=INSIDE) || (rel_pos2!=INSIDE)) {
		if (rel_pos1 & rel_pos2)
			return CLIPRES_INVISIBLE;
		clip_line_endoint_to_rect_edge(p1, rel_pos1, dx, dy, dw, clip_rect);
		rel_pos1=relative_pos(p1, clip_rect);
		if (rel_pos1 & rel_pos2)
			return CLIPRES_INVISIBLE;
		clip_line_endoint_to_rect_edge(p2, rel_pos2, dx, dy, dw, clip_rect);
		rel_pos2=relative_pos(p2, clip_rect);
	}
	return ret;
}

static void
graphics_draw_polyline_clipped(struct graphics *gra, struct graphics_gc *gc, struct point *pa, int count, int *width, int poly, int ddd)
{
	struct point *points_to_draw=g_alloca(sizeof(struct point)*(count+1));
	int *w=g_alloca(sizeof(int)*(count+1));
	struct wpoint segment_start,segment_end;
	int i,points_to_draw_cnt=0;
	int clip_result;
	int r_width, r_height;
	struct point_rect r=gra->r;

	r_width=r.rl.x-r.lu.x;
	r_height=r.rl.y-r.lu.y;

	// Expand clipping rect by 1/3 so wide, slanted lines do not
	// partially end before screen border.
	// Ideally we would expand by the line width here, but in 3D
	// mode the width is variable and needs clipping itself, so that
	// would get complicated. Anyway, 1/3 of screen size should be
	// enough...
	r.lu.x-=r_width/3;
	r.lu.y-=r_height/3;
	r.rl.x+=r_width/3;
	r.rl.y+=r_height/3;
	// Iterate over line segments, push them into points_to_draw
	// until we reach a completely invisible segment...
	for (i = 0 ; i < count ; i++) {
		if (i) {
			segment_start.x=pa[i-1].x;
			segment_start.y=pa[i-1].y;
			segment_start.w=width[(i-1)];
			segment_end.x=pa[i].x;
			segment_end.y=pa[i].y;
			segment_end.w=width[i];
			dbg(lvl_debug, "Segment: [%d, %d] - [%d, %d]...\n", segment_start.x, segment_start.y, segment_end.x, segment_end.y);
			clip_result=clip_line(&segment_start, &segment_end, &r);
			if (clip_result != CLIPRES_INVISIBLE) {
			        dbg(lvl_debug, "....clipped to [%d, %d] - [%d, %d]\n", segment_start.x, segment_start.y, segment_end.x, segment_end.y);
				if ((i == 1) || (clip_result & CLIPRES_START_CLIPPED)) {
					//dbg(lvl_error, "start x: %d, y: %d", segment_end.x, segment_end.y);
					points_to_draw[points_to_draw_cnt].x=segment_start.x;
					points_to_draw[points_to_draw_cnt].y=segment_start.y;
					w[points_to_draw_cnt]=segment_start.w;
					points_to_draw_cnt++;
				}
				//dbg(lvl_error, "end x: %d, y: %d", segment_end.x, segment_end.y);
				points_to_draw[points_to_draw_cnt].x=segment_end.x;
				points_to_draw[points_to_draw_cnt].y=segment_end.y;
				w[points_to_draw_cnt]=segment_end.w;
				points_to_draw_cnt++;
			}
			if ((i == count-1) || (clip_result & CLIPRES_END_CLIPPED)) {
				// ... then draw the resulting polyline
				if (points_to_draw_cnt > 1) {
#ifdef HAVE_API_ANDROID
					if(ddd == 1)
#endif
						if (poly) {
							graphics_draw_polyline_as_polygon(gra->priv, gc->priv, points_to_draw, points_to_draw_cnt, w, gra->meth.draw_polygon);
	#if 0
							gra->meth.draw_lines(gra->priv, gc->priv, points_to_draw, points_to_draw_cnt);
	#endif
						} else
							gra->meth.draw_lines(gra->priv, gc->priv, points_to_draw, points_to_draw_cnt);
#ifdef HAVE_API_ANDROID				
					else
						gra->meth.draw_lines(gra->priv, gc->priv, points_to_draw, points_to_draw_cnt);
#endif
				
					
					//dbg(lvl_error, "polyline with %d points drawn", points_to_draw_cnt);
					points_to_draw_cnt=0;
				}
			}
		}
	}
}









static void
graphics_draw_polyline_android(struct graphics *gra, struct graphics_gc *gc, struct point *pa, int count, struct point *points_to_draw, int *points_to_draw_cnt)
{
 
    
	struct wpoint segment_start,segment_end;
	int i;

	for (i = 0 ; i < count ; i++) {
		if (i) {
			segment_start.x=pa[i-1].x;
			segment_start.y=pa[i-1].y;
			segment_end.x=pa[i].x;
			segment_end.y=pa[i].y;
           
            //dbg(lvl_error, "start x: %d, y: %d", segment_end.x, segment_end.y);
            points_to_draw[*points_to_draw_cnt].x=segment_start.x;
            points_to_draw[*points_to_draw_cnt].y=segment_start.y;
            (*points_to_draw_cnt)++;

            //dbg(lvl_error, "end x: %d, y: %d", segment_end.x, segment_end.y);
            points_to_draw[*points_to_draw_cnt].x=segment_end.x;
            points_to_draw[*points_to_draw_cnt].y=segment_end.y;
            (*points_to_draw_cnt)++;
		
            
            
		}
        
	}
}

static int
is_inside(struct point *p, struct point_rect *r, int edge)
{
	switch(edge) {
	case 0:
		return p->x >= r->lu.x;
	case 1:
		return p->x <= r->rl.x;
	case 2:
		return p->y >= r->lu.y;
	case 3:
		return p->y <= r->rl.y;
	default:
		return 0;
	}
}

static void
poly_intersection(struct point *p1, struct point *p2, struct point_rect *r, int edge, struct point *ret)
{
	int dx=p2->x-p1->x;
	int dy=p2->y-p1->y;
	switch(edge) {
	case 0:
		ret->y=p1->y+((float)r->lu.x-p1->x)*dy/dx;
		ret->x=r->lu.x;
		break;
	case 1:
		ret->y=p1->y+((float)r->rl.x-p1->x)*dy/dx;
		ret->x=r->rl.x;
		break;
	case 2:
		ret->x=p1->x+((float)r->lu.y-p1->y)*dx/dy;
		ret->y=r->lu.y;
		break;
	case 3:
		ret->x=p1->x+((float)r->rl.y-p1->y)*dx/dy;
		ret->y=r->rl.y;
		break;
	}
}

static void
graphics_draw_polygon_clipped(struct graphics *gra, struct graphics_gc *gc, struct point *pin, int count_in)
{
	struct point_rect r=gra->r;
	struct point *pout,*p,*s,pi,*p1,*p2;
	int limit=10000;
	struct point *pa1=g_alloca(sizeof(struct point) * (count_in < limit ? count_in*8+1:0));
	struct point *pa2=g_alloca(sizeof(struct point) * (count_in < limit ? count_in*8+1:0));
	int count_out,edge=3;
	int i;
#if 0
	r.lu.x+=20;
	r.lu.y+=20;
	r.rl.x-=20;
	r.rl.y-=20;
#endif
	if (count_in < limit) {
		p1=pa1;
		p2=pa2;
	} else {
		p1=g_new(struct point, count_in*8+1);
		p2=g_new(struct point, count_in*8+1);
	}

	pout=p1;
	for (edge = 0 ; edge < 4 ; edge++) {
		p=pin;
		s=pin+count_in-1;
		count_out=0;
		for (i = 0 ; i < count_in ; i++) {
			if (is_inside(p, &r, edge)) {
				if (! is_inside(s, &r, edge)) {
					poly_intersection(s,p,&r,edge,&pi);
					pout[count_out++]=pi;
				}
				pout[count_out++]=*p;
			} else {
				if (is_inside(s, &r, edge)) {
					poly_intersection(p,s,&r,edge,&pi);
					pout[count_out++]=pi;
				}
			}
			s=p;
			p++;
		}
		count_in=count_out;
		if (pin == p1) {
			pin=p2;
			pout=p1;
		} else {
			pin=p1;
			pout=p2;
		}
	}
	gra->meth.draw_polygon(gra->priv, gc->priv, pin, count_in);
	if (count_in >= limit) {
		g_free(p1);
		g_free(p2);
	}
}


static void
display_context_free(struct display_context *dc)
{
	if (dc->gc)
		graphics_gc_destroy(dc->gc);
	if (dc->gc_background)
		graphics_gc_destroy(dc->gc_background);
	if (dc->img)
		graphics_image_free(dc->gra, dc->img);
	dc->gc=NULL;
	dc->gc_background=NULL;
	dc->img=NULL;
}

static struct graphics_font *
get_font(struct graphics *gra, int size)
{
	if (size > 64)
		size=64;
	if (size >= gra->font_len) {
		gra->font=g_renew(struct graphics_font *, gra->font, size+1);
		while (gra->font_len <= size)
			gra->font[gra->font_len++]=NULL;
	}
	if (! gra->font[size])
		gra->font[size]=graphics_font_new(gra, size*gra->font_size, 0);
	return gra->font[size];
}

void graphics_draw_text_std(struct graphics *this_, int text_size, char *text, struct point *p)
{
	struct graphics_font *font=get_font(this_, text_size);
	struct point bbox[4];
	int i;

	graphics_get_text_bbox(this_, font, text, 0x10000, 0, bbox, 0);
	for (i = 0 ; i < 4 ; i++) {
		bbox[i].x+=p->x;
		bbox[i].y+=p->y;
	}
	graphics_draw_rectangle(this_, this_->gc[2], &bbox[1], bbox[2].x-bbox[0].x, bbox[0].y-bbox[1].y+5);
	graphics_draw_text(this_, this_->gc[1], this_->gc[2], font, text, p, 0x10000, 0);
}

char *
graphics_icon_path(const char *icon)
{
	static char *navit_sharedir;
	char *ret=NULL;
	struct file_wordexp *wordexp=NULL;
	dbg(lvl_debug,"enter %s\n",icon);
	if (strchr(icon, '$')) {
		wordexp=file_wordexp_new(icon);
		if (file_wordexp_get_count(wordexp))
			icon=file_wordexp_get_array(wordexp)[0];
	}
	if (strchr(icon,'/'))
		ret=g_strdup(icon);
	else {
#ifdef HAVE_API_ANDROID
		// get resources for the correct screen density
		//
		// this part not needed, android unpacks only the correct version into res/drawable dir!
		// dbg(lvl_debug,"android icon_path %s\n",icon);
		// static char *android_density;
		// android_density = getenv("ANDROID_DENSITY");
		// ret=g_strdup_printf("res/drawable-%s/%s",android_density ,icon);
		ret=g_strdup_printf("res/drawable/%s" ,icon);
#else
		if (! navit_sharedir)
			navit_sharedir = getenv("NAVIT_SHAREDIR");
		ret=g_strdup_printf("%s/xpm/%s", navit_sharedir, icon);
#endif
	}
	if (wordexp)
		file_wordexp_destroy(wordexp);
	return ret;
}

static int
limit_count(struct coord *c, int count)
{
	int i;
	for (i = 1 ; i < count ; i++) {
		if (c[i].x == c[0].x && c[i].y == c[0].y)
			return i+1;
	}
	return count;
}


static void
displayitem_draw(struct displayitem *di, void *dummy, struct display_context *dc)
{
	
	

	struct point *pa=g_alloca(sizeof(struct point)*dc->maxlen);
	struct graphics *gra=dc->gra;
	struct graphics_gc *gc=dc->gc;
	struct element *e=dc->e;
	struct graphics_image *img=dc->img;
	struct point p;
	struct coord *c;
	char *path;
    
    
    int i,count,mindist;
    
#if 0
  
  // There are many very small polyline arrays, which will all be drawn seperatly.
  // Attempt: Consolidate the polylines in one array. This way they can be send to the graphics card together.
  // The graphics part on the specific platform must handle this format, just tested on android. with one thread it brings a small performance profit, but with more than one it gets slower
  
    if(e->type == element_polyline) {
        
        struct displayitem *di_dummy = di;
        int points_to_draw_cnt = 0;
        int di_count = 0;
        
        
        while(di_dummy) {
            di_count+=di_dummy->count;
            di_dummy = di_dummy->next;
        }
        
        if (! gc) {
            gc=graphics_gc_new(gra);
            graphics_gc_set_foreground(gc, &e->color);
            dc->gc=gc;
        }
        
        gc->meth.gc_set_linewidth(gc->priv, e->u.polyline.width);
        
        if (e->u.polyline.width > 0 && e->u.polyline.dash_num > 0)
                    graphics_gc_set_dashes(gc, e->u.polyline.width,
                                   e->u.polyline.offset,
                                   e->u.polyline.dash_table,
                                   e->u.polyline.dash_num);
        
        struct point *points_to_draw;

        if( (points_to_draw = malloc(sizeof(struct point)*(di_count*2)) )== 0) {       
            dbg(lvl_error, "not enough free memory on heap!!");
            return;
		}
     
        
        while(di) {
            
  
            count=di->count;
            mindist=dc->mindist;


            if (item_type_is_area(dc->type))
                count=limit_count(di->c, count);
            if (dc->type == type_poly_water_tiled)
                mindist=0;
            c=di->c;

            //count=transform(dc->trans, dc->pro, c, pa, count, mindist, e->u.polyline.width, width);
            count=transform(dc->trans, dc->pro, c, pa, count, mindist, 0, NULL);

            graphics_draw_polyline_android(gra, gc, pa, count, points_to_draw, &points_to_draw_cnt);
   
            di=di->next;
            
        }
        
        //dbg(lvl_error, "drawing: %d lines", points_to_draw_cnt);
        gra->meth.draw_lines(gra->priv, gc->priv, points_to_draw, points_to_draw_cnt);
        
        
        //free(points_to_draw);
        return;
    }
    
#endif
    
    
    
    int *width=g_alloca(sizeof(int)*dc->maxlen);
    
    
    

	while (di) {
        count=di->count;
        mindist=dc->mindist;

<<<<<<< HEAD
        di->z_order=++(gra->current_z_order);
=======
	di->z_order=++(gra->current_z_order);
	
	if (! gc) {
		gc=graphics_gc_new(gra);
		graphics_gc_set_foreground(gc, &e->color);
		dc->gc=gc;
	}
	if (item_type_is_area(dc->type) && (dc->e->type == element_polyline || dc->e->type == element_text))
		count=limit_count(di->c, count);
	if (dc->type == type_poly_water_tiled)
		mindist=0;
	c=di->c;
#if 0
	if (dc->e->type == element_polygon) {
		int max=1000;
		int offset=5600;
		c+=offset;
		count-=offset;
		if (count < 0)
			count=0;
		if (count > max)
			count=max;
	}
#endif
	if (dc->e->type == element_polyline)
		count=transform(dc->trans, dc->pro, c, pa, count, mindist, e->u.polyline.width, width);
	else
		count=transform(dc->trans, dc->pro, c, pa, count, mindist, 0, NULL);
	switch (e->type) {
	case element_polygon:
		graphics_draw_polygon_clipped(gra, gc, pa, count);
		break;
	case element_polyline:
		{	
			gc->meth.gc_set_linewidth(gc->priv, 1);
			if (e->u.polyline.width > 0 && e->u.polyline.dash_num > 0)
				graphics_gc_set_dashes(gc, e->u.polyline.width,
						       e->u.polyline.offset,
						       e->u.polyline.dash_table,
						       e->u.polyline.dash_num);
			for (i = 0 ; i < count ; i++) {
				if (width[i] < 2)
					width[i]=2;
			}
			graphics_draw_polyline_clipped(gra, gc, pa, count, width, e->u.polyline.width > 1);
		}
		break;
	case element_circle:
		if (count) {
			if (e->u.circle.width > 1)
				gc->meth.gc_set_linewidth(gc->priv, e->u.polyline.width);
			graphics_draw_circle(gra, gc, pa, e->u.circle.radius);
			if (di->label && e->text_size) {
				struct graphics_font *font=get_font(gra, e->text_size);
				struct graphics_gc *gc_background=dc->gc_background;
				if (! gc_background && e->u.circle.background_color.a) {
					gc_background=graphics_gc_new(gra);
					graphics_gc_set_foreground(gc_background, &e->u.circle.background_color);
					dc->gc_background=gc_background;
				}
				p.x=pa[0].x+3;
				p.y=pa[0].y+10;
				if (font)
					gra->meth.draw_text(gra->priv, gc->priv, gc_background?gc_background->priv:NULL, font->priv, di->label, &p, 0x10000, 0);
				else
					dbg(lvl_error,"Failed to get font with size %d\n",e->text_size);
			}
		}
		break;
	case element_text:
		if (count && di->label) {
			struct graphics_font *font=get_font(gra, e->text_size);
			struct graphics_gc *gc_background=dc->gc_background;
			if (! gc_background && e->u.text.background_color.a) {
				gc_background=graphics_gc_new(gra);
				graphics_gc_set_foreground(gc_background, &e->u.text.background_color);
				dc->gc_background=gc_background;
			}
			if (font)
				label_line(gra, gc, gc_background, font, pa, count, di->label);
			else
				dbg(lvl_error,"Failed to get font with size %d\n",e->text_size);
		}
		break;
	case element_icon:
		if (count) {
			if (!img || item_is_custom_poi(di->item)) {
				if (item_is_custom_poi(di->item)) {
					char *icon;
					char *src;
					if (img)
						graphics_image_free(dc->gra, img);
					src=e->u.icon.src;
					if (!src || !src[0])
						src="%s";
					icon=g_strdup_printf(src,di->label+strlen(di->label)+1);
					path=graphics_icon_path(icon);
					g_free(icon);
				} else
					path=graphics_icon_path(e->u.icon.src);
				img=graphics_image_new_scaled_rotated(gra, path, e->u.icon.width, e->u.icon.height, e->u.icon.rotation);
				if (img)
					dc->img=img;
				else
					dbg(lvl_debug,"failed to load icon '%s'\n", path);
				g_free(path);
			}
			if (img) {
				if (e->u.icon.x != -1 || e->u.icon.y != -1) {
					p.x=pa[0].x - e->u.icon.x;
					p.y=pa[0].y - e->u.icon.y;
				} else {
					p.x=pa[0].x - img->hot.x;
					p.y=pa[0].y - img->hot.y;
				}
				gra->meth.draw_image(gra->priv, gra->gc[0]->priv, &p, img->priv);
			}
		}
		break;
	case element_image:
		dbg(lvl_debug,"image: '%s'\n", di->label);
		if (gra->meth.draw_image_warp) {
			img=graphics_image_new_scaled_rotated(gra, di->label, -1, -1, 0);
			if (img)
				gra->meth.draw_image_warp(gra->priv, gra->gc[0]->priv, pa, count, img->priv);
		} else
			dbg(lvl_error,"draw_image_warp not supported by graphics driver drawing '%s'\n", di->label);
		break;
	case element_arrows:
		display_draw_arrows(gra,gc,pa,count);
		break;
	default:
		dbg(lvl_error, "Unhandled element type %d\n", e->type);
>>>>>>> 260a98a2

        if (! gc) {
            gc=graphics_gc_new(gra);
            graphics_gc_set_foreground(gc, &e->color);
            dc->gc=gc;
        }
        if (item_type_is_area(dc->type) && (dc->e->type == element_polyline || dc->e->type == element_text))
            count=limit_count(di->c, count);
        if (dc->type == type_poly_water_tiled)
            mindist=0;
        c=di->c;



        if (dc->e->type == element_polyline)
            count=transform(dc->trans, dc->pro, c, pa, count, mindist, e->u.polyline.width, width);
        else
            count=transform(dc->trans, dc->pro, c, pa, count, mindist, 0, NULL);
        switch (e->type) {
        case element_polygon:
                graphics_draw_polygon_clipped(gra, gc, pa, count);
				
            break;
        case element_polyline:
            {	
				
             #ifdef HAVE_API_ANDROID
				//drawing polylines as lines, not as polygones
				//do not use this in 3D mode!
				if(transform_get_ddd(dc->trans) == 0) {
                	gc->meth.gc_set_linewidth(gc->priv, e->u.polyline.width);
				} else 
			#endif
				gc->meth.gc_set_linewidth(gc->priv, 1);
				
                
				
                if (e->u.polyline.width > 0 && e->u.polyline.dash_num > 0)
                    graphics_gc_set_dashes(gc, e->u.polyline.width,
                                   e->u.polyline.offset,
                                   e->u.polyline.dash_table,
                                   e->u.polyline.dash_num);
                for (i = 0 ; i < count ; i++) {
                    if (width[i] < 2)
                        width[i]=2;
                }

                graphics_draw_polyline_clipped(gra, gc, pa, count, width, e->u.polyline.width > 1, transform_get_ddd(dc->trans));
		

            }
            break;
        case element_circle:
            if (count) {
                if (e->u.circle.width > 1)
                    gc->meth.gc_set_linewidth(gc->priv, e->u.polyline.width);
                graphics_draw_circle(gra, gc, pa, e->u.circle.radius);
                if (di->label && e->text_size) {
                    struct graphics_font *font=get_font(gra, e->text_size);
                    struct graphics_gc *gc_background=dc->gc_background;
                    if (! gc_background && e->u.circle.background_color.a) {
                        gc_background=graphics_gc_new(gra);
                        graphics_gc_set_foreground(gc_background, &e->u.circle.background_color);
                        dc->gc_background=gc_background;
                    }
                    p.x=pa[0].x+3;
                    p.y=pa[0].y+10;
                    if (font)
                        gra->meth.draw_text(gra->priv, gc->priv, gc_background?gc_background->priv:NULL, font->priv, di->label, &p, 0x10000, 0);
                    else
                        dbg(lvl_error,"Failed to get font with size %d\n",e->text_size);
                }
            }
            break;
        case element_text:
            if (count && di->label) {
                struct graphics_font *font=get_font(gra, e->text_size);
                struct graphics_gc *gc_background=dc->gc_background;
                if (! gc_background && e->u.text.background_color.a) {
                    gc_background=graphics_gc_new(gra);
                    graphics_gc_set_foreground(gc_background, &e->u.text.background_color);
                    dc->gc_background=gc_background;
                }
                if (font)
                    label_line(gra, gc, gc_background, font, pa, count, di->label);
                else
                    dbg(lvl_error,"Failed to get font with size %d\n",e->text_size);
            }
            break;
        case element_icon:
            if (count) {
                if (!img || item_is_custom_poi(di->item)) {
                    if (item_is_custom_poi(di->item)) {
                        char *icon;
                        char *src;
                        if (img)
                            graphics_image_free(dc->gra, img);
                        src=e->u.icon.src;
                        if (!src || !src[0])
                            src="%s";
                        icon=g_strdup_printf(src,di->label+strlen(di->label)+1);
                        path=graphics_icon_path(icon);
                        g_free(icon);
                    } else
                        path=graphics_icon_path(e->u.icon.src);
                    img=graphics_image_new_scaled_rotated(gra, path, e->u.icon.width, e->u.icon.height, e->u.icon.rotation);
                    if (img)
                        dc->img=img;
                    else
                        dbg(lvl_error,"failed to load icon '%s'\n", path);
                    g_free(path);
                }
                if (img) {
                    if (e->u.icon.x != -1 || e->u.icon.y != -1) {
                        p.x=pa[0].x - e->u.icon.x;
                        p.y=pa[0].y - e->u.icon.y;
                    } else {
                        p.x=pa[0].x - img->hot.x;
                        p.y=pa[0].y - img->hot.y;
                    }
                    gra->meth.draw_image(gra->priv, gra->gc[0]->priv, &p, img->priv);
                }
            }
            break;
        case element_image:
            dbg(lvl_debug,"image: '%s'\n", di->label);
            if (gra->meth.draw_image_warp) {
                img=graphics_image_new_scaled_rotated(gra, di->label, -1, -1, 0);
                if (img)
                    gra->meth.draw_image_warp(gra->priv, gra->gc[0]->priv, pa, count, img->priv);
            } else
                dbg(lvl_error,"draw_image_warp not supported by graphics driver drawing '%s'\n", di->label);
            break;
        case element_arrows:
            display_draw_arrows(gra,gc,pa,count);
            break;
        default:
            dbg(lvl_error, "Unhandled element type %d\n", e->type);

        }
        di=di->next;
	}
    
    //g_free(width);
    //g_free(pa);
}
/**
 * FIXME
 * @param <>
 * @returns <>
 * @author Martin Schaller (04/2008)
*/
static void xdisplay_draw_elements(struct graphics *gra, struct displaylist *display_list, struct itemgra *itm)
{
	struct element *e;
	GList *es,*types;
	struct display_context *dc=&display_list->dc;
	struct hash_entry *entry;

	es=itm->elements;
	while (es && (!display_list->cancel_map_draw || DRAW_MAP_THREAD == 0 )) {
		e=es->data;
		dc->e=e;
		types=itm->type;
		while (types) {
			dc->type=GPOINTER_TO_INT(types->data);
			entry=get_hash_entry(display_list, dc->type, 0);
			if (entry && entry->di) {
				displayitem_draw(entry->di, NULL, dc);
				display_context_free(dc);
			}
			types=g_list_next(types);
		}
		es=g_list_next(es);
	}
}

void
graphics_draw_itemgra(struct graphics *gra, struct itemgra *itm, struct transformation *t, char *label)
{
	GList *es;
	struct display_context dc;
	int max_coord=32;
	char *buffer=g_alloca(sizeof(struct displayitem)+max_coord*sizeof(struct coord));
	struct displayitem *di=(struct displayitem *)buffer;
	es=itm->elements;
	di->item.type=type_none;
	di->item.id_hi=0;
	di->item.id_lo=0;
	di->item.map=NULL;
	di->z_order=0;
	di->label=label;
	dc.gra=gra;
	dc.gc=NULL;
	dc.gc_background=NULL;
	dc.img=NULL;
	dc.pro=projection_screen;
	dc.mindist=0;
	dc.trans=t;
	dc.type=type_none;
	dc.maxlen=max_coord;
	while (es) {
		struct element *e=es->data;
		if (e->coord_count) {
			if (e->coord_count > max_coord) {
				dbg(lvl_error,"maximum number of coords reached: %d > %d\n",e->coord_count,max_coord);
				di->count=max_coord;
			} else
				di->count=e->coord_count;
			memcpy(di->c, e->coord, di->count*sizeof(struct coord));
		} else {
			di->c[0].x=0;
			di->c[0].y=0;
			di->count=1;
		}
		dc.e=e;
		di->next=NULL;
		displayitem_draw(di, NULL, &dc);
		display_context_free(&dc);
		es=g_list_next(es);
	}
}

/**
 * FIXME
 * @param <>
 * @returns <>
 * @author Martin Schaller (04/2008)
*/

static void xdisplay_draw_layer(struct displaylist *display_list, struct graphics *gra, struct layer *lay, int order)
{
	
	GList *itms;
	struct itemgra *itm;
	
	
	itms=lay->itemgras;
	
	while (itms) {
		if(DRAW_MAP_THREAD == 0 || !display_list->cancel_map_draw) {
			
		   itm=itms->data;
			if ( order >= itm->order.min && order <= itm->order.max ) {
			   xdisplay_draw_elements(gra, display_list, itm);
			
				/*if(!display_list->cancel_map_draw) {
					gra->meth.draw_mode(gra->priv, 2); //2 means: change thread, that way each thread draws one full item - for multi drawing threads - VERY SLOW!!

				}*/
			}
			
		   itms=g_list_next(itms);
		} else {
			itms = NULL;
		}
	}
	
}


/**
 * @brief Map will be drawn step by step (for slower devices, the user will see a process of drawing and not just a frozen device)
 * @param display_list The displaylist contains the hash_entries which will be drawn.
 * @param gra The graphics.
 * @param lay The layout specifies how the items will be drawn.
 * @param order The order specifies if a item will be drawn or not.
 * @author Sascha Oedekoven (06/2015)
*/

static void xdisplay_draw_layer_steps(struct displaylist *display_list, struct graphics *gra, struct layer *lay, int order)
{


	GList *itms;
	struct itemgra *itm;
	
	int t2 = 10;

	int t;
	

	if(order <= t2)
		for(t=1; t < t2; t=t+2) {
			
			if(order >= t) { // draws itm->order 1-2, 3-4, 5-6, 7-8, 9-10
				itms=lay->itemgras;
				while (itms) {
					if(!display_list->cancel_map_draw) {
					   itm=itms->data;
					   if ( (order >= itm->order.min && order <= itm->order.max) && (itm->order.min == t || itm->order.max == t || itm->order.min == (t+1) || itm->order.max == (t+1) ) )
						   xdisplay_draw_elements(gra, display_list, itm);
					   itms=g_list_next(itms);
					} else {
						t = t2;
						itms = NULL;
					}
				}

				//dbg(0, "t = %d", t);
				//if(!display_list->cancel_map_draw) {
					gra->meth.draw_mode(gra->priv, draw_mode_end);

				//}

			}
		}

	
	//draws itm->order 11-order
	itms=lay->itemgras;
	
	while (itms) {
		if(!display_list->cancel_map_draw) {
			
		   itm=itms->data;
		   if ( (order >= itm->order.min && order <= itm->order.max) && (itm->order.max > t2) )
			   xdisplay_draw_elements(gra, display_list, itm);
		   itms=g_list_next(itms);
		} else {
			itms = NULL;
		}
	}
	
	

}


/**
 * FIXME
 * @param <>
 * @returns <>
 * @author Martin Schaller (04/2008)
*/
static void xdisplay_draw(struct displaylist *display_list, struct graphics *gra, struct layout *l, int order)
{
	GList *lays;
	struct layer *lay;

	gra->current_z_order=0;
	lays=l->layers;
	while (lays) {
		lay=lays->data;
		if (lay->active) {
			if (lay->ref)
				lay=lay->ref;
			xdisplay_draw_layer(display_list, gra, lay, order);
			//xdisplay_draw_layer_steps(display_list, gra, lay, order);
			
			/*
			if(!display_list->cancel_map_draw) {
				gra->meth.draw_mode(gra->priv, 3); //3 means just sync layer in a multi-threaded application

			}*/
			
		}
		lays=g_list_next(lays);
	}
}

/**
 * FIXME
 * @param <>
 * @returns <>
 * @author Martin Schaller (04/2008)
*/
extern void *route_selection;

static void
displaylist_update_layers(struct displaylist *displaylist, GList *layers, int order)
{
	while (layers) {
		struct layer *layer=layers->data;
		GList *itemgras;
		if (layer->ref)
			layer=layer->ref;
		itemgras=layer->itemgras;
		while (itemgras) {
			struct itemgra *itemgra=itemgras->data;
			GList *types=itemgra->type;
			if (itemgra->order.min <= order && itemgra->order.max >= order) {
				while (types) {
					enum item_type type=(enum item_type) types->data;
					set_hash_entry(displaylist, type);
					types=g_list_next(types);
				}
			}
			itemgras=g_list_next(itemgras);
		}
		layers=g_list_next(layers);
	}
}

static void
displaylist_update_hash(struct displaylist *displaylist)
{
	displaylist->max_offset=0;
	clear_hash(displaylist);
	displaylist_update_layers(displaylist, displaylist->layout->layers, displaylist->order);
	dbg(lvl_debug,"max offset %d\n",displaylist->max_offset);
}


/**
 * @brief Returns selection structure based on displaylist transform, projection and order.
 * Use this function to get map selection if you are going to fetch complete item data from the map based on displayitem reference.
 * @param displaylist 
 * @param load Default: 0. If set to 1, the display_context from threaded loading is used (atm only on android)
 * @returns Pointer to selection structure
 */
struct map_selection *displaylist_get_selection(struct displaylist *displaylist, int load)
{
	if(load)
		return transform_get_selection(displaylist->dc_load.trans, displaylist->dc_load.pro, displaylist->order);	
	else
		return transform_get_selection(displaylist->dc.trans, displaylist->dc.pro, displaylist->order);	
}

/**
 * @brief Compare displayitems based on their zorder values. 
 * Use with g_list_insert_sorted to sort less shaded items to be before more shaded ones in the result list.
 */
static int displaylist_cmp_zorder(const struct displayitem *a, const struct displayitem *b)
{
	if(a->z_order>b->z_order)
		return -1;
	if(a->z_order<b->z_order)
		return 1;
	return 0;
}

/**
 * @brief Returns list of displayitems clicked at given coordinates. The deeper item is in current layout, the deeper it will be in the list.
 * @param displaylist 
 * @param p clicked point
 * @param radius radius of clicked area 
 * @returns GList of displayitems
 */
GList *displaylist_get_clicked_list(struct displaylist *displaylist, struct point *p, int radius)
{
	GList *l=NULL;
	struct displayitem *di;
	struct displaylist_handle *dlh=graphics_displaylist_open(displaylist);

	while ((di=graphics_displaylist_next(dlh))) {
		if (di->z_order>0 && graphics_displayitem_within_dist(displaylist, di, p,radius))
			l=g_list_insert_sorted(l,(gpointer) di, (GCompareFunc) displaylist_cmp_zorder);
	}

	graphics_displaylist_close(dlh);

	return l;
}



static void
do_draw(struct displaylist *displaylist, int cancel, int flags)
{
	struct item *item;
	int count,max=displaylist->dc.maxlen,workload=0;
	struct coord *ca=g_alloca(sizeof(struct coord)*max);
	struct attr attr,attr2;
	enum projection pro;
	
	//dbg(0, "do_draw");

	if (displaylist->order != displaylist->order_hashed || displaylist->layout != displaylist->layout_hashed) {
		
		displaylist_update_hash(displaylist);
		displaylist->order_hashed=displaylist->order;
		displaylist->layout_hashed=displaylist->layout;
	}
	profile(0,NULL);
	pro=transform_get_projection(displaylist->dc.trans);
	while (!cancel) {
		if (!displaylist->msh)
			displaylist->msh=mapset_open(displaylist->ms);
		if (!displaylist->m) {
			displaylist->m=mapset_next(displaylist->msh, 1);
			if (!displaylist->m) {
				mapset_close(displaylist->msh);
				displaylist->msh=NULL;
				break;
			}
			displaylist->dc.pro=map_projection(displaylist->m);
			displaylist->conv=map_requires_conversion(displaylist->m);
			if (route_selection)
				displaylist->sel=route_selection;
			else
				displaylist->sel=displaylist_get_selection(displaylist, 0);
			
			
			
			displaylist->mr=map_rect_new(displaylist->m, displaylist->sel);
		}
		if (displaylist->mr) {
			while ((item=map_rect_get_item(displaylist->mr)) ) {
				int label_count=0;
				char *labels[2];
				struct hash_entry *entry;
				if (item == &busy_item) {
					if (displaylist->workload)
						return;
					else
						continue;
				}
				entry=get_hash_entry(displaylist, item->type, 0);
				if (!entry)
					continue;
				count=item_coord_get_within_selection(item, ca, item->type < type_line ? 1: max, displaylist->sel);
				if (! count)
					continue;
#if 0
				dbg(lvl_debug,"%s 0x%x 0x%x\n",item_to_name(item->type), item->id_hi, item->id_lo);
#endif
				if (displaylist->dc.pro != pro)
					transform_from_to_count(ca, displaylist->dc.pro, ca, pro, count);
				if (count == max) {
					dbg(lvl_error,"point count overflow %d for %s "ITEM_ID_FMT"\n", count,item_to_name(item->type),ITEM_ID_ARGS(*item));
					displaylist->dc.maxlen=max*2;
				}
				if (item_is_custom_poi(*item)) {
					if (item_attr_get(item, attr_icon_src, &attr2))
						labels[1]=map_convert_string(displaylist->m, attr2.u.str);
					else
						labels[1]=NULL;
					label_count=2;
				} else {
					labels[1]=NULL;
					label_count=0;
				}
				if (item_attr_get(item, attr_label, &attr)) {
					labels[0]=attr.u.str;
					if (!label_count)
						label_count=2;
				} else
					labels[0]=NULL;
				if (displaylist->conv && label_count) {
					labels[0]=map_convert_string(displaylist->m, labels[0]);
					display_add(entry, item, count, ca, labels, label_count);
					map_convert_free(labels[0]);
				} else
					display_add(entry, item, count, ca, labels, label_count);
				if (labels[1])
					map_convert_free(labels[1]);
				workload++;
				if (workload == displaylist->workload)
					return;
			}
			map_rect_destroy(displaylist->mr);
		}
		if (!route_selection)
			map_selection_destroy(displaylist->sel);
		displaylist->mr=NULL;
		displaylist->sel=NULL;
		displaylist->m=NULL;
	}
	
	//double s = now_ms();
	
	profile(1,"process_selection\n");
	if (displaylist->idle_ev)
		event_remove_idle(displaylist->idle_ev);
	displaylist->idle_ev=NULL;
	callback_destroy(displaylist->idle_cb);
	displaylist->idle_cb=NULL;
	displaylist->busy=0;
	graphics_process_selection(displaylist->dc.gra, displaylist);
	profile(1,"draw\n");
	if (! cancel)
		graphics_displaylist_draw(displaylist->dc.gra, displaylist, displaylist->dc.trans, displaylist->layout, flags);
	map_rect_destroy(displaylist->mr);
	if (!route_selection)
		map_selection_destroy(displaylist->sel);
	mapset_close(displaylist->msh);
	displaylist->mr=NULL;
	displaylist->sel=NULL;
	displaylist->m=NULL;
	displaylist->msh=NULL;
	profile(1,"callback\n");
	callback_call_1(displaylist->cb, cancel);
	profile(0,"end\n");
	
	
	//dbg(lvl_error, "draw time: %f", now_ms() - s);
}

/**
 * FIXME
 * @param <>
 * @returns <>
 * @author Martin Schaller (04/2008)
*/
void graphics_displaylist_draw(struct graphics *gra, struct displaylist *displaylist, struct transformation *trans, struct layout *l, int flags)
{
	int order=transform_get_order(trans);
	if(displaylist->dc.trans && displaylist->dc.trans!=trans)
		transform_destroy(displaylist->dc.trans);
	if(displaylist->dc.trans!=trans)
		displaylist->dc.trans=transform_dup(trans);
	displaylist->dc.gra=gra;
	displaylist->dc.mindist=flags&512?15:2;
	// FIXME find a better place to set the background color
	if (l) {
		graphics_gc_set_background(gra->gc[0], &l->color);
		graphics_gc_set_foreground(gra->gc[0], &l->color);
		g_free(gra->default_font);
		gra->default_font = g_strdup(l->font);
	}
	graphics_background_gc(gra, gra->gc[0]);
	if (flags & 1)
		callback_list_call_attr_0(gra->cbl, attr_predraw);
	gra->meth.draw_mode(gra->priv, draw_mode_begin);
	if (!(flags & 2))
		gra->meth.draw_rectangle(gra->priv, gra->gc[0]->priv, &gra->r.lu, gra->r.rl.x-gra->r.lu.x, gra->r.rl.y-gra->r.lu.y);
	if (l)	{
		order+=l->order_delta;
		xdisplay_draw(displaylist, gra, l, order>0?order:0);
	}
	if (flags & 1)
		callback_list_call_attr_0(gra->cbl, attr_postdraw);
	if (!(flags & 4))
		gra->meth.draw_mode(gra->priv, draw_mode_end);
}



/**
 * @brief This function is to be used to load and draw the map in a seperate thread. If one thread is drawing and a new request comes in then the map will be simultaniously loaded and then, if the drawing process has not been finished it will be cancelled and the new one will be started. 
 * @param ptr The displaylist with the information about the drawing area and zoom level.
 * @author Sascha Oedekoven (06/2015)
*/

void* do_draw_thread(void *ptr) {
		
#ifdef HAVE_API_ANDROID
	struct displaylist *displaylist;
	displaylist = (struct displaylist*) ptr;
	
	//dbg(lvl_error, "thread: displaylist->order: %d", displaylist->order);
	
	
	
	displaylist->busy=1;
	
	//double s = now_ms();
	load_map(displaylist);
	//double t = now_ms() - s;
	
	//dbg(lvl_error, "pthread map load: %f", t);
	
	displaylist->cancel_map_draw = 1;
	displaylist->busy=1;
	
	if(pthread_join(displaylist->drawing_thread_old, NULL)) {
			dbg(lvl_error, "Thread already finished");
		}
	
	// set hash_entries
	xdisplayfree_update(displaylist);
	
	// set display_context
	displaylist->dc = displaylist->dc_load;
	
	
	
	
	if(displaylist->cancel_map_load == 0)
		displaylist->cancel_map_draw = 0;
	
	//this is needed to wait for a cancelled drawing thread after loading a map!
	displaylist->drawing_thread_old = displaylist->drawing_thread;
	
	
	displaylist->busy=0;
	
	
	if(!displaylist->cancel_map_draw) {
		
		//register pthread to javavm
		event_register_thread(1, android_drawing_thread_n);

		
		//s = now_ms();
		
		dbg(lvl_error, "draw map started");
		
		
		draw_map(displaylist, displaylist->flags);


		//t = now_ms() - s;
		//dbg(lvl_error, "pthread for points: %f", t);
		
		//unregister pthread from javavm
		event_register_thread(1, 0);
	}
	
#endif
	
	return NULL;
}

/**
 * @brief If DRAW_MAP_THREAD is enabled then the displaylist will be initiated. If another request is still processing the map load, then it will be cancelled and the new process will be started.
 * @param gra The graphics which contains the information about how the items will be drawn.
 * @param displaylist The displaylist which will be used to store all the information about the drawing area and zoom level.
 * @param mapset The mapset contains the selected area.
 * @param transformation The transformation which will be applied to the items to get the suitable view on the screen.
 * @param layout The layout contains the rules how the items will be drawn.
 * @param async Not in use.
 * @param cb Not in use.
 * @param flags 
 * @returns 0 if not drawing in pthread, 1 if drawing in pthread.
 * @author Sascha Oedekoven (06/2015)
*/
int draw_in_pthread(struct graphics *gra, struct displaylist *displaylist, struct mapset *mapset, struct transformation *trans, struct layout *l, int async, struct callback *cb, int flags)
{

#ifdef HAVE_API_ANDROID
	
	
	if(DRAW_MAP_THREAD == 0)
		return 0;
	
	
	if(displaylist->busy) {
		
		if(displaylist->waiting_for_mutex == 1) {
			//most likely the route is beeing calculated and the map is not accessable -> cancel the new drawing	
			return 1;
		}
		
		
		//still loading a map -> cancel map loading and wait for it
		displaylist->cancel_map_load = 1;
		displaylist->cancel_map_draw = 1;
		
		if(pthread_join(displaylist->drawing_thread, NULL)) {
			dbg(lvl_error, "error joining thread");
		}
		displaylist->cancel_map_load = 0;
		displaylist->cancel_map_draw = 0;
		
	} else {
		
		//displaylist->cancel_map_draw = 0; 
		displaylist->cancel_map_load = 0;
	}
	

	displaylist->flags = flags;
		
	//init displaylist
	int order=transform_get_order(trans);

	xdisplay_free(displaylist, 1);

	displaylist->dc_load.gra=gra;
	displaylist->ms=mapset;
	if(displaylist->dc_load.trans && displaylist->dc_load.trans!=trans)
		transform_destroy(displaylist->dc_load.trans);
	if(displaylist->dc_load.trans!=trans)
		displaylist->dc_load.trans=transform_dup(trans);
	if (l)
		order+=l->order_delta;
	displaylist->order=order>0?order:0;
	displaylist->layout=l;

		
	if(pthread_create(&displaylist->drawing_thread, NULL, do_draw_thread, (void*)displaylist))  {
		dbg(lvl_error, "error creating draw thread");
	} 
	
	
		
	return 1;
#endif
	
	return 0;
	
}

static void graphics_load_mapset(struct graphics *gra, struct displaylist *displaylist, struct mapset *mapset, struct transformation *trans, struct layout *l, int async, struct callback *cb, int flags)
{

	if(draw_in_pthread(gra, displaylist, mapset, trans, l, async, cb, flags))
		return;


	
	
	//init displaylist
	int order=transform_get_order(trans);

	dbg(lvl_debug,"enter");
	if (displaylist->busy) { 
		if (async == 1)
			return;
		do_draw(displaylist, 1, flags);	
	}
	xdisplay_free(displaylist, 0);
	dbg(lvl_debug,"order=%d\n", order);

	displaylist->dc.gra=gra;
	displaylist->ms=mapset;
	if(displaylist->dc.trans && displaylist->dc.trans!=trans)
		transform_destroy(displaylist->dc.trans);
	if(displaylist->dc.trans!=trans)
		displaylist->dc.trans=transform_dup(trans);
	displaylist->workload=async ? 100 : 0;
	displaylist->cb=cb;
	displaylist->seq++;
	if (l)
		order+=l->order_delta;
	displaylist->order=order>0?order:0;
	displaylist->busy=1;
	displaylist->layout=l;
	if (async) {
		if (! displaylist->idle_cb)
			displaylist->idle_cb=callback_new_3(callback_cast(do_draw), displaylist, 0, flags);
		displaylist->idle_ev=event_add_idle(50, displaylist->idle_cb);
	} else
		do_draw(displaylist, 0, flags);	
}


/**
 * FIXME
 * @param <>
 * @returns <>
 * @author Martin Schaller (04/2008)
*/
void graphics_draw(struct graphics *gra, struct displaylist *displaylist, struct mapset *mapset, struct transformation *trans, struct layout *l, int async, struct callback *cb, int flags)
{
	graphics_load_mapset(gra, displaylist, mapset, trans, l, async, cb, flags);
}



/**
 * @brief Cancel map drawing process. Cancel and join if thread is beeing used to draw the map. Otherwise call do_draw with a cancel param.
 * @param gra Not in use.
 * @param displaylist The displaylist which contains the information about the actual drawing process which should be cancelled.
 * @returns 
 * @author Unknown, edit by Sascha Oedekoven (06/2015)
*/
int
graphics_draw_cancel(struct graphics *gra, struct displaylist *displaylist)
{

#ifdef HAVE_API_ANDROID
	if(DRAW_MAP_THREAD == 1) {
		displaylist->cancel_map_draw = 1;
		displaylist->cancel_map_load = 1;
		//join map drawing thread
		if(pthread_join(displaylist->drawing_thread, NULL)) {

			dbg(lvl_error, "error joining thread");

		}
		return 1;
	}
	
#else
	if (!displaylist->busy)
		return 0;

	do_draw(displaylist, 1, 0);
#endif
	return 1;
}

/**
 * FIXME
 * @param <>
 * @returns <>
 * @author Martin Schaller (04/2008)
*/
struct displaylist_handle {
	struct displaylist *dl;
	struct displayitem *di;
	int hashidx;
};

/**
 * FIXME
 * @param <>
 * @returns <>
 * @author Martin Schaller (04/2008)
*/
struct displaylist_handle * graphics_displaylist_open(struct displaylist *displaylist)
{
	struct displaylist_handle *ret;

	ret=g_new0(struct displaylist_handle, 1);
	ret->dl=displaylist;

	return ret;
}

/**
 * FIXME
 * @param <>
 * @returns <>
 * @author Martin Schaller (04/2008)
*/
struct displayitem * graphics_displaylist_next(struct displaylist_handle *dlh)
{
	struct displayitem *ret;
	if (!dlh)
		return NULL;
	for (;;) {
		if (dlh->di) {
			ret=dlh->di;
			dlh->di=ret->next;
			break;
		}
		if (dlh->hashidx == HASH_SIZE) {
			ret=NULL;
			break;
		}
		if (dlh->dl->hash_entries[dlh->hashidx].type)
			dlh->di=dlh->dl->hash_entries[dlh->hashidx].di;
		dlh->hashidx++;
	}
	return ret;
}

/**
 * FIXME
 * @param <>
 * @returns <>
 * @author Martin Schaller (04/2008)
*/
void graphics_displaylist_close(struct displaylist_handle *dlh)
{
	g_free(dlh);
}

/**
 * FIXME
 * @param <>
 * @returns <>
 * @author Martin Schaller (04/2008)
*/
struct displaylist * graphics_displaylist_new(void)
{
	struct displaylist *ret=g_new0(struct displaylist, 1);

	ret->dc.maxlen=16384;
	ret->dc_load.maxlen=16384;

	return ret;
}

void graphics_displaylist_destroy(struct displaylist *displaylist)
{
	if(displaylist->dc.trans)
		transform_destroy(displaylist->dc.trans);
	g_free(displaylist);
	
}


/**
 * Get the map item which given displayitem is based on.
 * NOTE: returned structure doesn't contain any attributes or coordinates. type, map, idhi and idlow seem to be the only useable members.
 * @param di pointer to displayitem structure
 * @returns Pointer to struct item
 * @author Martin Schaller (04/2008)
*/
struct item * graphics_displayitem_get_item(struct displayitem *di)
{
	return &di->item;
}

/**
 * Get the number of this item as it was last displayed on the screen, dependent of current layout. Items with lower numbers  
 * are shaded by items with higher ones when they overlap. Zero means item was not displayed at all. If the item is displayed twice, its topmost 
 * occurence is used.
 * @param di pointer to displayitem structure
 * @returns z-order of current item. 
*/
int graphics_displayitem_get_z_order(struct displayitem *di)
{
	return di->z_order;
}


int
graphics_displayitem_get_coord_count(struct displayitem *di)
{
	return di->count;
}

/**
 * FIXME
 * @param <>
 * @returns <>
 * @author Martin Schaller (04/2008)
*/
char * graphics_displayitem_get_label(struct displayitem *di)
{
	return di->label;
}

int
graphics_displayitem_get_displayed(struct displayitem *di)
{
	return 1;
}

/**
 * FIXME
 * @param <>
 * @returns <>
 * @author Martin Schaller (04/2008)
*/
static int within_dist_point(struct point *p0, struct point *p1, int dist)
{
	if (p0->x == 32767 || p0->y == 32767 || p1->x == 32767 || p1->y == 32767)
		return 0;
	if (p0->x == -32768 || p0->y == -32768 || p1->x == -32768 || p1->y == -32768)
		return 0;
        if ((p0->x-p1->x)*(p0->x-p1->x) + (p0->y-p1->y)*(p0->y-p1->y) <= dist*dist) {
                return 1;
        }
        return 0;
}

/**
 * FIXME
 * @param <>
 * @returns <>
 * @author Martin Schaller (04/2008)
*/
static int within_dist_line(struct point *p, struct point *line_p0, struct point *line_p1, int dist)
{
	int vx,vy,wx,wy;
	int c1,c2;
	struct point line_p;

	if (line_p0->x < line_p1->x) {
		if (p->x < line_p0->x - dist)
			return 0;
		if (p->x > line_p1->x + dist)
			return 0;
	} else {
		if (p->x < line_p1->x - dist)
			return 0;
		if (p->x > line_p0->x + dist)
			return 0;
	}
	if (line_p0->y < line_p1->y) {
		if (p->y < line_p0->y - dist)
			return 0;
		if (p->y > line_p1->y + dist)
			return 0;
	} else {
		if (p->y < line_p1->y - dist)
			return 0;
		if (p->y > line_p0->y + dist)
			return 0;
	}

	vx=line_p1->x-line_p0->x;
	vy=line_p1->y-line_p0->y;
	wx=p->x-line_p0->x;
	wy=p->y-line_p0->y;

	c1=vx*wx+vy*wy;
	if ( c1 <= 0 )
		return within_dist_point(p, line_p0, dist);
	c2=vx*vx+vy*vy;
	if ( c2 <= c1 )
		return within_dist_point(p, line_p1, dist);

	line_p.x=line_p0->x+vx*c1/c2;
	line_p.y=line_p0->y+vy*c1/c2;
	return within_dist_point(p, &line_p, dist);
}

/**
 * FIXME
 * @param <>
 * @returns <>
 * @author Martin Schaller (04/2008)
*/
static int within_dist_polyline(struct point *p, struct point *line_pnt, int count, int dist, int close)
{
	int i;
	for (i = 0 ; i < count-1 ; i++) {
		if (within_dist_line(p,line_pnt+i,line_pnt+i+1,dist)) {
			return 1;
		}
	}
	if (close)
		return (within_dist_line(p,line_pnt,line_pnt+count-1,dist));
	return 0;
}

/**
 * FIXME
 * @param <>
 * @returns <>
 * @author Martin Schaller (04/2008)
*/
static int within_dist_polygon(struct point *p, struct point *poly_pnt, int count, int dist)
{
	int i, j, c = 0;
        for (i = 0, j = count-1; i < count; j = i++) {
		if ((((poly_pnt[i].y <= p->y) && ( p->y < poly_pnt[j].y )) ||
		((poly_pnt[j].y <= p->y) && ( p->y < poly_pnt[i].y))) &&
		(p->x < (poly_pnt[j].x - poly_pnt[i].x) * (p->y - poly_pnt[i].y) / (poly_pnt[j].y - poly_pnt[i].y) + poly_pnt[i].x))
                        c = !c;
        }
	if (! c)
		return within_dist_polyline(p, poly_pnt, count, dist, 1);
        return c;
}

/**
 * FIXME
 * @param <>
 * @returns <>
 * @author Martin Schaller (04/2008)
*/
int graphics_displayitem_within_dist(struct displaylist *displaylist, struct displayitem *di, struct point *p, int dist)
{
	struct point *pa=g_alloca(sizeof(struct point)*displaylist->dc.maxlen);
	int count;

	count=transform(displaylist->dc.trans, displaylist->dc.pro, di->c, pa, di->count, 0, 0, NULL);

	if (di->item.type < type_line) {
		return within_dist_point(p, &pa[0], dist);
	}
	if (di->item.type < type_area) {
		return within_dist_polyline(p, pa, count, dist, 0);
	}
	return within_dist_polygon(p, pa, count, dist);
}


static void
graphics_process_selection_item(struct displaylist *dl, struct item *item)
{
#if 0 /* FIXME */
	struct displayitem di,*di_res;
	GHashTable *h;
	int count,max=dl->dc.maxlen;
	struct coord ca[max];
	struct attr attr;
	struct map_rect *mr;

	di.item=*item;
	di.label=NULL;
	di.count=0;
	h=g_hash_table_lookup(dl->dl, GINT_TO_POINTER(di.item.type));
	if (h) {
		di_res=g_hash_table_lookup(h, &di);
		if (di_res) {
			di.item.type=(enum item_type)item->priv_data;
			display_add(dl, &di.item, di_res->count, di_res->c, NULL, 0);
			return;
		}
	}
	mr=map_rect_new(item->map, NULL);
	item=map_rect_get_item_byid(mr, item->id_hi, item->id_lo);
	count=item_coord_get(item, ca, item->type < type_line ? 1: max);
	if (!item_attr_get(item, attr_label, &attr))
		attr.u.str=NULL;
	if (dl->conv && attr.u.str && attr.u.str[0]) {
		char *str=map_convert_string(item->map, attr.u.str);
		display_add(dl, item, count, ca, &str, 1);
		map_convert_free(str);
	} else
		display_add(dl, item, count, ca, &attr.u.str, 1);
	map_rect_destroy(mr);
#endif
}

void
graphics_add_selection(struct graphics *gra, struct item *item, enum item_type type, struct displaylist *dl)
{
	struct item *item_dup=g_new(struct item, 1);
	*item_dup=*item;
	item_dup->priv_data=(void *)type;
	gra->selection=g_list_append(gra->selection, item_dup);
	if (dl)
		graphics_process_selection_item(dl, item_dup);
}

void
graphics_remove_selection(struct graphics *gra, struct item *item, enum item_type type, struct displaylist *dl)
{
	GList *curr;
	int found;

	for (;;) {
		curr=gra->selection;
		found=0;
		while (curr) {
			struct item *sitem=curr->data;
			if (item_is_equal(*item,*sitem)) {
#if 0 /* FIXME */
				if (dl) {
					struct displayitem di;
					GHashTable *h;
					di.item=*sitem;
					di.label=NULL;
					di.count=0;
					di.item.type=type;
					h=g_hash_table_lookup(dl->dl, GINT_TO_POINTER(di.item.type));
					if (h)
						g_hash_table_remove(h, &di);
				}
#endif
				g_free(sitem);
				gra->selection=g_list_remove(gra->selection, curr->data);
				found=1;
				break;
			}
		}
		if (!found)
			return;
	}
}

void
graphics_clear_selection(struct graphics *gra, struct displaylist *dl)
{
	while (gra->selection) {
		struct item *item=(struct item *)gra->selection->data;
		graphics_remove_selection(gra, item, (enum item_type)item->priv_data,dl);
	}
}

static void
graphics_process_selection(struct graphics *gra, struct displaylist *dl)
{
	GList *curr;

	curr=gra->selection;
	while (curr) {
		struct item *item=curr->data;
		graphics_process_selection_item(dl, item);
		curr=g_list_next(curr);
	}
}



















/**
 * @brief Drawing Items from hash_entries to the screen, until the the process is cancelled or all items are drawn.
 * @param displaylist The displaylist which contains the hash_entries to be drawn.
 * @param flags Flags to do predraw (vehicle) and postdraw.
 * @author Sascha Oedekoven (06/2015)
*/

void draw_map(struct displaylist *displaylist, int flags) 
{
	graphics_process_selection(displaylist->dc.gra, displaylist);

	
	if (displaylist->cancel_map_draw)
		return;
	

	struct graphics *gra = displaylist->dc.gra;
	
	//dbg(0, "draw_map, transform destroy etc");
	
	int order=transform_get_order(displaylist->dc_load.trans);
	if(displaylist->dc.trans && displaylist->dc.trans!=displaylist->dc_load.trans)
		transform_destroy(displaylist->dc.trans);
	if(displaylist->dc.trans!=displaylist->dc_load.trans)
		displaylist->dc.trans=transform_dup(displaylist->dc_load.trans);	
	
	
	
	graphics_draw_drag(gra, NULL); // if drawing in thread, drag must be applied here, not in navit.c
	
	displaylist->dc.mindist=flags&512?15:2;
	
	if (displaylist->layout) {
		graphics_gc_set_background(gra->gc[0], &displaylist->layout->color);
		graphics_gc_set_foreground(gra->gc[0], &displaylist->layout->color);
		g_free(gra->default_font);
		gra->default_font = g_strdup(displaylist->layout->font);
	}
	graphics_background_gc(gra, gra->gc[0]);
	if (flags & 1)
		callback_list_call_attr_0(gra->cbl, attr_predraw); 
	gra->meth.draw_mode(gra->priv, draw_mode_begin);
	if (!(flags & 2))
		gra->meth.draw_rectangle(gra->priv, gra->gc[0]->priv, &gra->r.lu, gra->r.rl.x-gra->r.lu.x, gra->r.rl.y-gra->r.lu.y);
	
	
	
	if (displaylist->layout)	{
		order+=displaylist->layout->order_delta;
		xdisplay_draw(displaylist, gra, displaylist->layout, order>0?order:0);
	}
	if (flags & 1)
		callback_list_call_attr_0(gra->cbl, attr_postdraw);
	if (!(flags & 4))
		gra->meth.draw_mode(gra->priv, draw_mode_end);

	
	
	
	
	
	
	
	
}


/**
 * @brief Loads the map to hash_entries_load
 * @param displaylist The displaylist where the hash_entries will be inserted.
 * @author Sascha Oedekoven (06/2015)
*/
void load_map(struct displaylist *displaylist)
{
	struct item *item;
	int count,max=displaylist->dc_load.maxlen;
	struct coord *ca=g_alloca(sizeof(struct coord)*max);
	struct attr attr,attr2;
	enum projection pro;
	
	

	if (displaylist->order != displaylist->order_hashed || displaylist->layout != displaylist->layout_hashed) {
		//dbg(0, "map load, update hash etc");
		displaylist_update_hash(displaylist);
		displaylist->order_hashed=displaylist->order;
		displaylist->layout_hashed=displaylist->layout;
	}

	pro=transform_get_projection(displaylist->dc_load.trans); 
	while (!displaylist->cancel_map_load) {
		if (!displaylist->msh) {
			displaylist->waiting_for_mutex = 1;
			displaylist->msh=mapset_open(displaylist->ms);
			displaylist->waiting_for_mutex = 0;
		}
		if (!displaylist->m) {
			displaylist->m=mapset_next(displaylist->msh, 1);
			if (!displaylist->m) {
				//mapset_close(displaylist->msh);
				displaylist->msh=NULL;
				break;
			}
			displaylist->dc_load.pro=map_projection(displaylist->m);
			displaylist->conv=map_requires_conversion(displaylist->m);
			if (route_selection)
				displaylist->sel=route_selection;
			else
				displaylist->sel=displaylist_get_selection(displaylist, 1); 
			
			
			
			displaylist->mr=map_rect_new(displaylist->m, displaylist->sel);
		}
		if (displaylist->mr) {
			while ((item=map_rect_get_item(displaylist->mr)) && !displaylist->cancel_map_load) {
				int label_count=0;
				char *labels[2];
				struct hash_entry *entry;
				if (item == &busy_item) {
						continue;
				}
				entry=get_hash_entry(displaylist, item->type, 1);
				if (!entry)
					continue;
				count=item_coord_get_within_selection(item, ca, item->type < type_line ? 1: max, displaylist->sel);
				if (! count)
					continue;
				if (displaylist->dc_load.pro != pro)
					transform_from_to_count(ca, displaylist->dc_load.pro, ca, pro, count); 
				if (count == max) {
					dbg(lvl_debug,"point count overflow %d for %s "ITEM_ID_FMT"\n", count,item_to_name(item->type),ITEM_ID_ARGS(*item));
					displaylist->dc_load.maxlen=max*2;
				}
				if (item_is_custom_poi(*item)) {
					if (item_attr_get(item, attr_icon_src, &attr2))
						labels[1]=map_convert_string(displaylist->m, attr2.u.str);
					else
						labels[1]=NULL;
					label_count=2;
				} else {
					labels[1]=NULL;
					label_count=0;
				}
				if (item_attr_get(item, attr_label, &attr)) {
					labels[0]=attr.u.str;
					if (!label_count)
						label_count=2;
				} else
					labels[0]=NULL;
				if (displaylist->conv && label_count) {
					labels[0]=map_convert_string(displaylist->m, labels[0]);
					display_add(entry, item, count, ca, labels, label_count);
					map_convert_free(labels[0]);
				} else
					display_add(entry, item, count, ca, labels, label_count);
				if (labels[1])
					map_convert_free(labels[1]);
			}
			map_rect_destroy(displaylist->mr);
		}
		if (!route_selection)
			map_selection_destroy(displaylist->sel);
		displaylist->mr=NULL;
		displaylist->sel=NULL;
		displaylist->m=NULL;
	}

	
	
	map_rect_destroy(displaylist->mr);
	if (!route_selection)
		map_selection_destroy(displaylist->sel);
	mapset_close(displaylist->msh);
	displaylist->mr=NULL;
	displaylist->sel=NULL;
	displaylist->m=NULL;
	displaylist->msh=NULL;


}



/**
 * @brief Free old hash_entries, transfer entries from hash_entries_load to hash_entries and clear hash_entries_load.
 * @param displaylist The displaylist which contains the hash_entries and hash_entries_load.
 * @author Sascha Oedekoven (06/2015)
*/

void xdisplayfree_update(struct displaylist *dl) {
	
	int i;
	for (i = 0 ; i < HASH_SIZE ; i++) {
		struct displayitem *di=dl->hash_entries[i].di;
		while (di) {
			struct displayitem *next=di->next;
			g_free(di);
			di=next;
		}
		dl->hash_entries[i].di = dl->hash_entries_load[i].di;
		
		dl->hash_entries_load[i].di=NULL;
	}
	
	
}


/**
 * @brief Temporary function to set the drawing-Threads (from the GUI).
 * @param n 0 - all deactivated. 1 - draw map in Thread. 2 - draw map in two threads. (recommended) 3 - draw map in three threads (BAD)
 * @author Sascha Oedekoven (06/2015)
*/

void setDrawingThreadsTo(int n) {
	
	// 0 - all deactivated
	// 1 - draw map in Thread
	// 2 - draw map in two Threads (parallel point transformation and drawing)
	// 3 - draw map in three Threads (parallel point transformation and two drawing threads, BAD!)
	
	
	if(n == 0) {
		DRAW_MAP_THREAD = 0;
		android_drawing_thread_n = 0;
	} else if(n == 1) {
		DRAW_MAP_THREAD = 1;
		android_drawing_thread_n = 0;
	} else if(n == 2) {
		DRAW_MAP_THREAD = 1;
		android_drawing_thread_n = 1;
	} else {
		DRAW_MAP_THREAD = 1;
		android_drawing_thread_n = 2;
	}
	
	
	event_register_thread(0, android_drawing_thread_n);
}

























<|MERGE_RESOLUTION|>--- conflicted
+++ resolved
@@ -2271,9 +2271,6 @@
         count=di->count;
         mindist=dc->mindist;
 
-<<<<<<< HEAD
-        di->z_order=++(gra->current_z_order);
-=======
 	di->z_order=++(gra->current_z_order);
 	
 	if (! gc) {
@@ -2306,21 +2303,35 @@
 	case element_polygon:
 		graphics_draw_polygon_clipped(gra, gc, pa, count);
 		break;
-	case element_polyline:
-		{	
-			gc->meth.gc_set_linewidth(gc->priv, 1);
-			if (e->u.polyline.width > 0 && e->u.polyline.dash_num > 0)
-				graphics_gc_set_dashes(gc, e->u.polyline.width,
-						       e->u.polyline.offset,
-						       e->u.polyline.dash_table,
-						       e->u.polyline.dash_num);
-			for (i = 0 ; i < count ; i++) {
-				if (width[i] < 2)
-					width[i]=2;
-			}
-			graphics_draw_polyline_clipped(gra, gc, pa, count, width, e->u.polyline.width > 1);
-		}
-		break;
+	 case element_polyline:
+            {	
+				
+             #ifdef HAVE_API_ANDROID
+				//drawing polylines as lines, not as polygones
+				//do not use this in 3D mode!
+				if(transform_get_ddd(dc->trans) == 0) {
+                	gc->meth.gc_set_linewidth(gc->priv, e->u.polyline.width);
+				} else 
+			#endif
+				gc->meth.gc_set_linewidth(gc->priv, 1);
+				
+                
+				
+                if (e->u.polyline.width > 0 && e->u.polyline.dash_num > 0)
+                    graphics_gc_set_dashes(gc, e->u.polyline.width,
+                                   e->u.polyline.offset,
+                                   e->u.polyline.dash_table,
+                                   e->u.polyline.dash_num);
+                for (i = 0 ; i < count ; i++) {
+                    if (width[i] < 2)
+                        width[i]=2;
+                }
+
+                graphics_draw_polyline_clipped(gra, gc, pa, count, width, e->u.polyline.width > 1, transform_get_ddd(dc->trans));
+		
+
+            }
+            break;
 	case element_circle:
 		if (count) {
 			if (e->u.circle.width > 1)
@@ -2407,145 +2418,6 @@
 		break;
 	default:
 		dbg(lvl_error, "Unhandled element type %d\n", e->type);
->>>>>>> 260a98a2
-
-        if (! gc) {
-            gc=graphics_gc_new(gra);
-            graphics_gc_set_foreground(gc, &e->color);
-            dc->gc=gc;
-        }
-        if (item_type_is_area(dc->type) && (dc->e->type == element_polyline || dc->e->type == element_text))
-            count=limit_count(di->c, count);
-        if (dc->type == type_poly_water_tiled)
-            mindist=0;
-        c=di->c;
-
-
-
-        if (dc->e->type == element_polyline)
-            count=transform(dc->trans, dc->pro, c, pa, count, mindist, e->u.polyline.width, width);
-        else
-            count=transform(dc->trans, dc->pro, c, pa, count, mindist, 0, NULL);
-        switch (e->type) {
-        case element_polygon:
-                graphics_draw_polygon_clipped(gra, gc, pa, count);
-				
-            break;
-        case element_polyline:
-            {	
-				
-             #ifdef HAVE_API_ANDROID
-				//drawing polylines as lines, not as polygones
-				//do not use this in 3D mode!
-				if(transform_get_ddd(dc->trans) == 0) {
-                	gc->meth.gc_set_linewidth(gc->priv, e->u.polyline.width);
-				} else 
-			#endif
-				gc->meth.gc_set_linewidth(gc->priv, 1);
-				
-                
-				
-                if (e->u.polyline.width > 0 && e->u.polyline.dash_num > 0)
-                    graphics_gc_set_dashes(gc, e->u.polyline.width,
-                                   e->u.polyline.offset,
-                                   e->u.polyline.dash_table,
-                                   e->u.polyline.dash_num);
-                for (i = 0 ; i < count ; i++) {
-                    if (width[i] < 2)
-                        width[i]=2;
-                }
-
-                graphics_draw_polyline_clipped(gra, gc, pa, count, width, e->u.polyline.width > 1, transform_get_ddd(dc->trans));
-		
-
-            }
-            break;
-        case element_circle:
-            if (count) {
-                if (e->u.circle.width > 1)
-                    gc->meth.gc_set_linewidth(gc->priv, e->u.polyline.width);
-                graphics_draw_circle(gra, gc, pa, e->u.circle.radius);
-                if (di->label && e->text_size) {
-                    struct graphics_font *font=get_font(gra, e->text_size);
-                    struct graphics_gc *gc_background=dc->gc_background;
-                    if (! gc_background && e->u.circle.background_color.a) {
-                        gc_background=graphics_gc_new(gra);
-                        graphics_gc_set_foreground(gc_background, &e->u.circle.background_color);
-                        dc->gc_background=gc_background;
-                    }
-                    p.x=pa[0].x+3;
-                    p.y=pa[0].y+10;
-                    if (font)
-                        gra->meth.draw_text(gra->priv, gc->priv, gc_background?gc_background->priv:NULL, font->priv, di->label, &p, 0x10000, 0);
-                    else
-                        dbg(lvl_error,"Failed to get font with size %d\n",e->text_size);
-                }
-            }
-            break;
-        case element_text:
-            if (count && di->label) {
-                struct graphics_font *font=get_font(gra, e->text_size);
-                struct graphics_gc *gc_background=dc->gc_background;
-                if (! gc_background && e->u.text.background_color.a) {
-                    gc_background=graphics_gc_new(gra);
-                    graphics_gc_set_foreground(gc_background, &e->u.text.background_color);
-                    dc->gc_background=gc_background;
-                }
-                if (font)
-                    label_line(gra, gc, gc_background, font, pa, count, di->label);
-                else
-                    dbg(lvl_error,"Failed to get font with size %d\n",e->text_size);
-            }
-            break;
-        case element_icon:
-            if (count) {
-                if (!img || item_is_custom_poi(di->item)) {
-                    if (item_is_custom_poi(di->item)) {
-                        char *icon;
-                        char *src;
-                        if (img)
-                            graphics_image_free(dc->gra, img);
-                        src=e->u.icon.src;
-                        if (!src || !src[0])
-                            src="%s";
-                        icon=g_strdup_printf(src,di->label+strlen(di->label)+1);
-                        path=graphics_icon_path(icon);
-                        g_free(icon);
-                    } else
-                        path=graphics_icon_path(e->u.icon.src);
-                    img=graphics_image_new_scaled_rotated(gra, path, e->u.icon.width, e->u.icon.height, e->u.icon.rotation);
-                    if (img)
-                        dc->img=img;
-                    else
-                        dbg(lvl_error,"failed to load icon '%s'\n", path);
-                    g_free(path);
-                }
-                if (img) {
-                    if (e->u.icon.x != -1 || e->u.icon.y != -1) {
-                        p.x=pa[0].x - e->u.icon.x;
-                        p.y=pa[0].y - e->u.icon.y;
-                    } else {
-                        p.x=pa[0].x - img->hot.x;
-                        p.y=pa[0].y - img->hot.y;
-                    }
-                    gra->meth.draw_image(gra->priv, gra->gc[0]->priv, &p, img->priv);
-                }
-            }
-            break;
-        case element_image:
-            dbg(lvl_debug,"image: '%s'\n", di->label);
-            if (gra->meth.draw_image_warp) {
-                img=graphics_image_new_scaled_rotated(gra, di->label, -1, -1, 0);
-                if (img)
-                    gra->meth.draw_image_warp(gra->priv, gra->gc[0]->priv, pa, count, img->priv);
-            } else
-                dbg(lvl_error,"draw_image_warp not supported by graphics driver drawing '%s'\n", di->label);
-            break;
-        case element_arrows:
-            display_draw_arrows(gra,gc,pa,count);
-            break;
-        default:
-            dbg(lvl_error, "Unhandled element type %d\n", e->type);
 
         }
         di=di->next;
