/**
 * Navit, a modular navigation system.
 * Copyright (C) 2005-2008 Navit Team
 *
 * This program is free software; you can redistribute it and/or
 * modify it under the terms of the GNU General Public License
 * version 2 as published by the Free Software Foundation.
 *
 * This program is distributed in the hope that it will be useful,
 * but WITHOUT ANY WARRANTY; without even the implied warranty of
 * MERCHANTABILITY or FITNESS FOR A PARTICULAR PURPOSE.  See the
 * GNU General Public License for more details.
 *
 * You should have received a copy of the GNU General Public License
 * along with this program; if not, write to the
 * Free Software Foundation, Inc., 51 Franklin Street, Fifth Floor,
 * Boston, MA  02110-1301, USA.
 */



package org.navitproject.navit;

import java.io.File;
import java.lang.reflect.Method;
import java.util.ArrayList;

import android.app.Activity;
import android.content.Context;
import android.graphics.Color;
import android.graphics.Bitmap;
import android.graphics.Canvas;
import android.graphics.Matrix;
import android.graphics.Paint;
import android.graphics.Path;
import android.graphics.PointF;
import android.graphics.Rect;
import android.os.Handler;
import android.os.Message;
import android.util.FloatMath;
import android.util.Log;
import android.view.ContextMenu;
import android.view.KeyEvent;
import android.view.MenuItem;
import android.view.MotionEvent;
import android.view.View;
import android.view.GestureDetector;
import android.view.inputmethod.InputMethodManager;
import android.widget.RelativeLayout;

/** 
 *
 * @brief This file contains code that makes navit able to draw objects via canvas to the screen.
 * The NavitGraphics class is used to draw the map.
 * A canvas and a bitmap will be used to display the objects on the screen.
 * While moving the screen around, the bitmap will be moved, to show the correct spot of the map.
 * While zooming the canvas will be scaled and on tap release the new map will be loaded.
 * 
 */


public class NavitGraphics
{
	private NavitGraphics            parent_graphics;
	private ArrayList<NavitGraphics> overlays          = new ArrayList<NavitGraphics>();
	int                              bitmap_w;
	int                              bitmap_h;
	int                              pos_x;
	int                              pos_y;

	int                              pos_wraparound;
	int                              overlay_disabled;
	float                            trackball_x, trackball_y;
	View                             view;
	RelativeLayout                   relativelayout;
	NavitCamera                      camera;
	Activity                         activity;

	/** \brief Access to the drawing threads, if activated */
	private static NavitDrawObjectsPool	 	drawThreadPool;
	
	/** \brief Drawing thread number. 1 = draw in one separate thread (recommended)*/
	public static int 						THREAD_NUM = 1;
	/** \brief false = draw in main thread, true = draw in separate thread */
	public static boolean					draw_in_thread = true;
	
	/** \brief Zoom-factor to scale the canvas while zooming. (allows smooth zooming) */
	public float				 			 zoomFactor = 1;


	public static Boolean            in_map            = false;

	// for menu key
	private static long              time_for_long_press               = 300L;
	private static long              interval_for_long_press           = 200L;

	private Handler timer_handler = new Handler();



	public void SetCamera(int use_camera)
	{
		if (use_camera != 0 && camera == null)
		{
			// activity.requestWindowFeature(Window.FEATURE_NO_TITLE);
			camera = new NavitCamera(activity);
			relativelayout.addView(camera);
			relativelayout.bringChildToFront(view);
		}
	}

	protected Rect get_rect()
	{
		Rect ret=new Rect();
		ret.left=pos_x;
		ret.top=pos_y;
		if (pos_wraparound != 0) {
			if (ret.left < 0) {
				ret.left+=parent_graphics.bitmap_w;
			}
			if (ret.top < 0) {
				ret.top+=parent_graphics.bitmap_h;
			}
		}
		ret.right=ret.left+bitmap_w;
		ret.bottom=ret.top+bitmap_h;
		if (pos_wraparound != 0) {
			if (bitmap_w < 0) {
				ret.right=ret.left+bitmap_w+parent_graphics.bitmap_w;
			}
			if (bitmap_h < 0) {
				ret.bottom=ret.top+bitmap_h+parent_graphics.bitmap_h;
			}
		}
		return ret;
	}

	private class NavitView extends View implements Runnable, MenuItem.OnMenuItemClickListener{
		int               touch_mode = NONE;
		float             oldDist    = 0;
		static final int  NONE       = 0;
		static final int  DRAG       = 1;
		static final int  ZOOM       = 2;
		static final int  PRESSED    = 3;



		Method eventGetX = null;
		Method eventGetY = null;
		
		public PointF    mPressedPosition = null;
		
		public NavitView(Context context) {
			super(context);
			try
			{
				eventGetX = android.view.MotionEvent.class.getMethod("getX", int.class);
				eventGetY = android.view.MotionEvent.class.getMethod("getY", int.class);
			}
			catch (Exception e)
			{
				Log.e("NavitGraphics", "Multitouch zoom not supported");
			}
		}

		@Override
		protected void onCreateContextMenu(ContextMenu menu) {
			super.onCreateContextMenu(menu);
			
			menu.setHeaderTitle(Navit._("Position")+"..");
			menu.add(1, 1, NONE, Navit._("Route to here")).setOnMenuItemClickListener(this);
			menu.add(1, 2, NONE, Navit._("Cancel")).setOnMenuItemClickListener(this);
		}

		@Override
		public boolean onMenuItemClick(MenuItem item) {
			switch(item.getItemId()) {
			case 1:
				Message msg = Message.obtain(callback_handler, msg_type.CLB_SET_DISPLAY_DESTINATION.ordinal()
				   , (int)mPressedPosition.x, (int)mPressedPosition.y);
				msg.sendToTarget();
				break;
			}
			return false;
		}

		
		@Override
		protected void onDraw(Canvas canvas)
		{
			super.onDraw(canvas);
			
			
			
			if( overlay_disabled == 0) {

				
				//the canvas will be scaled to allow smooth zooming
				if(zoomFactor != 1) {

					Bitmap scaledBitmap = draw_bitmap;

					canvas.save();

					canvas.translate(-1 * (bitmap_w * zoomFactor - bitmap_w) / 2, -1 *(bitmap_h * zoomFactor - bitmap_h) / 2);
					canvas.scale(zoomFactor, zoomFactor);

					Paint paint = new Paint();
					paint.setAntiAlias(true);
					paint.setFilterBitmap(true);
					paint.setDither(true);

					canvas.drawBitmap(scaledBitmap, pos_x, pos_y, paint);

					canvas.restore();


				} else {

					canvas.drawBitmap(draw_bitmap, pos_x, pos_y, null);


				}
			} else {
				canvas.drawBitmap(draw_bitmap, pos_x, pos_y, null);
			}
			
			
			
			if (overlay_disabled == 0)
			{
				// assume we ARE in map view mode!
				in_map = true;
				for (NavitGraphics overlay : overlays)
				{
<<<<<<< HEAD

					NavitGraphics overlay_graphics = (NavitGraphics) overlay;
					if (overlay_graphics.overlay_disabled == 0)
					{
						Rect r=overlay_graphics.get_rect();
						canvas.drawBitmap(overlay_graphics.draw_bitmap, r.left, r.top, null);
=======
					if (overlay.overlay_disabled == 0)
					{
						Rect r=overlay.get_rect();
						canvas.drawBitmap(overlay.draw_bitmap, r.left, r.top, null);
>>>>>>> 5271fac7
					}
				}				
			}
			else
			{
				if (Navit.show_soft_keyboard)
				{
					if (Navit.mgr != null)
					{
						Navit.mgr.showSoftInput(this, InputMethodManager.SHOW_IMPLICIT);
						Navit.show_soft_keyboard_now_showing = true;
						// clear the variable now, keyboard will stay on screen until backbutton pressed
						Navit.show_soft_keyboard = false;
					}
				}
			}
			
			
		}
		
		@Override
		protected void onSizeChanged(int w, int h, int oldw, int oldh)
		{
			Log.e("Navit", "NavitGraphics -> onSizeChanged pixels x=" + w + " pixels y=" + h);
			Log.e("Navit", "NavitGraphics -> onSizeChanged density=" + Navit.metrics.density);
			Log.e("Navit", "NavitGraphics -> onSizeChanged scaledDensity="
					+ Navit.metrics.scaledDensity);

			super.onSizeChanged(w, h, oldw, oldh); // was before bitmap/canvas init

			
			//cancel drawing threads is needed if user has changed orientation
			drawThreadPool.cancel_draw();
			
			
			draw_bitmap = Bitmap.createBitmap(w, h, Bitmap.Config.ARGB_8888);
			draw_canvas = new Canvas(draw_bitmap);
			
			
			//create bitmap to cache the map
			cached_bitmap = Bitmap.createBitmap(w, h, Bitmap.Config.ARGB_8888);
			cached_canvas = new Canvas(cached_bitmap);
			
			//initiate drawing threads with the new size
			drawThreadPool.init(w, h);

			

			bitmap_w = w;
			bitmap_h = h;
			SizeChangedCallback(SizeChangedCallbackID, w, h);
		}

		public void do_longpress_action()
		{
			Log.e("NavitGraphics", "do_longpress_action enter");
			
			activity.openContextMenu(this);
		}

		private int getActionField(String fieldname, Object obj)
		{
			int ret_value = -999;
			try
			{
				java.lang.reflect.Field field = android.view.MotionEvent.class.getField(fieldname);
				try
				{
					ret_value = field.getInt(obj);
				}
				catch (Exception e)
				{
					e.printStackTrace();
				}
			}
			catch (NoSuchFieldException ex) {}

			return ret_value;
		}
		
		
		/**
		 * @brief GestureDetector is used to detect a long press on the screen.
		 *
		 * @author Sascha Oedekoven (06/2015)
		*/
		public final GestureDetector gestureDetector = new GestureDetector(new GestureDetector.SimpleOnGestureListener() {
		    public void onLongPress(MotionEvent e) {
						
			if (in_map && touch_mode == PRESSED)
			{
				do_longpress_action();
				touch_mode = NONE;
			}


		    }
		});
		
		@Override
		public boolean onTouchEvent(MotionEvent event)
		{
			//Log.e("NavitGraphics", "onTouchEvent");
			super.onTouchEvent(event);
			int x = (int) event.getX();
			int y = (int) event.getY();

			int _ACTION_POINTER_UP_ = getActionField("ACTION_POINTER_UP", event);
			int _ACTION_POINTER_DOWN_ = getActionField("ACTION_POINTER_DOWN", event);
			int _ACTION_MASK_ = getActionField("ACTION_MASK", event);

			int switch_value = event.getAction();
			if (_ACTION_MASK_ != -999)
			{
				switch_value = (event.getAction() & _ACTION_MASK_);
			}

			if (switch_value == MotionEvent.ACTION_DOWN)
			{	/* one (first) finger touches the screen */



				touch_mode = PRESSED;
				if (!in_map) {
					ButtonCallback(ButtonCallbackID, 1, 1, x, y); // down
				}


				mPressedPosition = new PointF(x, y);
				gestureDetector.onTouchEvent(event);

			}
			else if ((switch_value == MotionEvent.ACTION_UP) || (switch_value == _ACTION_POINTER_UP_))
			{ /* one or two finger left the screen */
				Log.e("NavitGraphics", "ACTION_UP");

				if ( touch_mode == DRAG )
				{


					MotionCallback(MotionCallbackID, x, y);
					ButtonCallback(ButtonCallbackID, 0, 1, x, y);



				}
				else if (touch_mode == ZOOM)
				{

					float newDist = spacing(getFloatValue(event, 0), getFloatValue(event, 1));
					float scale = 0;
					
					float z = 1;
					
					if (newDist > 0f)
					{
						scale = newDist / oldDist;
						zoomFactor = scale;
						viewInvalidate(); 
					}
					

					
					CallbackZoom(scale);
					

				}
				else if (touch_mode == PRESSED)
				{
					if (in_map) {
						ButtonCallback(ButtonCallbackID, 1, 1, x, y); //down
						
						ButtonCallback(ButtonCallbackID, 0, 1, x, y); //up
					} else {
						
						ButtonCallback(ButtonCallbackID, 0, 1, x, y); //up
					}
					
				}
				touch_mode = NONE;
			}
			else if (switch_value == MotionEvent.ACTION_MOVE)
			{

				if (touch_mode == DRAG)
				{
					MotionCallback(MotionCallbackID, x, y);
				}
				else if (touch_mode == ZOOM)
				{
					float newDist = spacing(getFloatValue(event, 0), getFloatValue(event, 1));
					float scale = newDist / oldDist;
					
					if (newDist > 0f) {
						zoomFactor = scale;
						viewInvalidate();
					}
	
				}
				else if (touch_mode == PRESSED)
				{
					Log.e("NavitGraphics", "Start drag mode");
					if ( spacing(mPressedPosition, new PointF(event.getX(),  event.getY()))  > 20f) {
						
						ButtonCallback(ButtonCallbackID, 1,1 ,x,y); //down
						touch_mode = DRAG;
					}
				}
			}
			else if (switch_value == _ACTION_POINTER_DOWN_)
			{/* second finger attached to the screen */
				oldDist = spacing(getFloatValue(event, 0), getFloatValue(event, 1));
				if (oldDist > 0f)
				{
					touch_mode = ZOOM;
				}
			}
			return true;
		}

		private float spacing(PointF a, PointF b)
		{
			float x = a.x - b.x;
			float y = a.y - b.y;
			return FloatMath.sqrt(x * x + y * y);
		}

		private PointF getFloatValue(Object instance, Object argument)
		{
			PointF pos = new PointF(0,0); 
			
			if (eventGetX != null && eventGetY != null)
			{
				try
				{
					Float x = (java.lang.Float) eventGetX.invoke(instance, argument);
					Float y = (java.lang.Float) eventGetY.invoke(instance, argument);
					pos.set(x.floatValue(), y.floatValue());
					
				}
				catch (Exception e){}
			}
			return pos;
		}
		
		@Override
		public boolean onKeyDown(int keyCode, KeyEvent event)
		{
			int i;
			String s = null;
			boolean handled = true;
			i = event.getUnicodeChar();
			if (i == 0)
			{
				if (keyCode == android.view.KeyEvent.KEYCODE_DEL)
				{
					s = java.lang.String.valueOf((char) 8);
				}
				else if (keyCode == android.view.KeyEvent.KEYCODE_MENU)
				{
					if (!in_map)
					{
						// if last menukeypress is less than 0.2 seconds away then count longpress
						if ((System.currentTimeMillis() - Navit.last_pressed_menu_key) < interval_for_long_press)
						{
							Navit.time_pressed_menu_key = Navit.time_pressed_menu_key
									+ (System.currentTimeMillis() - Navit.last_pressed_menu_key);
							//Log.e("NavitGraphics", "press time=" + Navit.time_pressed_menu_key);

							// on long press let softkeyboard popup
							if (Navit.time_pressed_menu_key > time_for_long_press)
							{
								//Log.e("NavitGraphics", "long press menu key!!");
								Navit.show_soft_keyboard = true;
								Navit.time_pressed_menu_key = 0L;
								// need to draw to get the keyboard showing
								this.postInvalidate();
							}
						}
						else
						{
							Navit.time_pressed_menu_key = 0L;
						}
						Navit.last_pressed_menu_key = System.currentTimeMillis();
						// if in menu view:
						// use as OK (Enter) key
						s = java.lang.String.valueOf((char) 13);
						handled = true;
						// dont use menu key here (use it in onKeyUp)
						return handled;
					}
					else
					{
						// if on map view:
						// volume UP
						//s = java.lang.String.valueOf((char) 1);
						handled = false;
						return handled;
					}
				}
				else if (keyCode == android.view.KeyEvent.KEYCODE_SEARCH)
				{
					/* Handle event in Main Activity if map is shown */
					if(in_map)
						return false;
					
					s = java.lang.String.valueOf((char) 19);
				}
				else if (keyCode == android.view.KeyEvent.KEYCODE_BACK)
				{
					//Log.e("NavitGraphics", "KEYCODE_BACK down");
					s = java.lang.String.valueOf((char) 27);
				}
				else if (keyCode == android.view.KeyEvent.KEYCODE_CALL)
				{
					s = java.lang.String.valueOf((char) 3);
				}
				else if (keyCode == android.view.KeyEvent.KEYCODE_VOLUME_UP)
				{
					if (!in_map)
					{
						// if in menu view:
						// use as UP key
						s = java.lang.String.valueOf((char) 16);
						handled = true;
					}
					else
					{
						// if on map view:
						// volume UP
						//s = java.lang.String.valueOf((char) 21);
						handled = false;
						return handled;
					}
				}
				else if (keyCode == android.view.KeyEvent.KEYCODE_VOLUME_DOWN)
				{
					if (!in_map)
					{
						// if in menu view:
						// use as DOWN key
						s = java.lang.String.valueOf((char) 14);
						handled = true;
					}
					else
					{
						// if on map view:
						// volume DOWN
						//s = java.lang.String.valueOf((char) 4);
						handled = false;
						return handled;
					}
				}
				else if (keyCode == android.view.KeyEvent.KEYCODE_DPAD_CENTER)
				{
					s = java.lang.String.valueOf((char) 13);
				}
				else if (keyCode == android.view.KeyEvent.KEYCODE_DPAD_DOWN)
				{
					s = java.lang.String.valueOf((char) 16);
				}
				else if (keyCode == android.view.KeyEvent.KEYCODE_DPAD_LEFT)
				{
					s = java.lang.String.valueOf((char) 2);
				}
				else if (keyCode == android.view.KeyEvent.KEYCODE_DPAD_RIGHT)
				{
					s = java.lang.String.valueOf((char) 6);
				}
				else if (keyCode == android.view.KeyEvent.KEYCODE_DPAD_UP)
				{
					s = java.lang.String.valueOf((char) 14);
				}
			} 
			else if (i == 10)
			{
				s = java.lang.String.valueOf((char) 13);
			}

			if (s != null)
			{
				KeypressCallback(KeypressCallbackID, s);
			}
			return handled;
		}

		@Override
		public boolean onKeyUp(int keyCode, KeyEvent event)
		{
			//Log.e("NavitGraphics", "onKeyUp " + keyCode);

			int i;
			String s = null;
			boolean handled = true;
			i = event.getUnicodeChar();

			if (i == 0)
			{
				if (keyCode == android.view.KeyEvent.KEYCODE_VOLUME_UP)
				{
					if (!in_map)
					{
						//s = java.lang.String.valueOf((char) 16);
						handled = true;
						return handled;
					}
					else
					{
						//s = java.lang.String.valueOf((char) 21);
						handled = false;
						return handled;
					}
				}
				else if (keyCode == android.view.KeyEvent.KEYCODE_VOLUME_DOWN)
				{
					if (!in_map)
					{
						//s = java.lang.String.valueOf((char) 14);
						handled = true;
						return handled;
					}
					else
					{
						//s = java.lang.String.valueOf((char) 4);
						handled = false;
						return handled;
					}
				}
				else if (keyCode == android.view.KeyEvent.KEYCODE_SEARCH) {
					/* Handle event in Main Activity if map is shown */
					if(in_map)
						return false;
				}
				else if (keyCode == android.view.KeyEvent.KEYCODE_BACK)
				{
					if (Navit.show_soft_keyboard_now_showing)
					{
						Navit.show_soft_keyboard_now_showing = false;
					}
					//Log.e("NavitGraphics", "KEYCODE_BACK up");
					//s = java.lang.String.valueOf((char) 27);
					handled = true;
					return handled;
				}
				else if (keyCode == android.view.KeyEvent.KEYCODE_MENU)
				{
					if (!in_map)
					{
						if (Navit.show_soft_keyboard_now_showing)
						{
							// if soft keyboard showing on screen, dont use menu button as select key
						}
						else
						{
							// if in menu view:
							// use as OK (Enter) key
							s = java.lang.String.valueOf((char) 13);
							handled = true;
						}
					}
					else
					{
						// if on map view:
						// volume UP
						//s = java.lang.String.valueOf((char) 1);
						handled = false;
						return handled;
					}
				}
			}
			else if(i!=10)
			{
				s = java.lang.String.valueOf((char) i);
			} 
						
			if (s != null)
			{
				KeypressCallback(KeypressCallbackID, s);
			}
			return handled;

		}

		@Override
		public boolean onKeyMultiple (int keyCode, int count, KeyEvent event)
		{
			String s = null;
			if(keyCode == KeyEvent.KEYCODE_UNKNOWN) {
				s=event.getCharacters();
				KeypressCallback(KeypressCallbackID, s);
				return true;
			}
			return super.onKeyMultiple(keyCode, count, event);
		}
		
		@Override
		public boolean onTrackballEvent(MotionEvent event)
		{
			//Log.e("NavitGraphics", "onTrackball " + event.getAction() + " " + event.getX() + " "
			//		+ event.getY());
			String s = null;
			if (event.getAction() == android.view.MotionEvent.ACTION_DOWN)
			{
				s = java.lang.String.valueOf((char) 13);
			}
			if (event.getAction() == android.view.MotionEvent.ACTION_MOVE)
			{
				trackball_x += event.getX();
				trackball_y += event.getY();
				//Log.e("NavitGraphics", "trackball " + trackball_x + " " + trackball_y);
				if (trackball_x <= -1)
				{
					s = java.lang.String.valueOf((char) 2);
					trackball_x += 1;
				}
				if (trackball_x >= 1)
				{
					s = java.lang.String.valueOf((char) 6);
					trackball_x -= 1;
				}
				if (trackball_y <= -1)
				{
					s = java.lang.String.valueOf((char) 16);
					trackball_y += 1;
				}
				if (trackball_y >= 1)
				{
					s = java.lang.String.valueOf((char) 14);
					trackball_y -= 1;
				}
			}
			if (s != null)
			{
				KeypressCallback(KeypressCallbackID, s);
			}
			return true;
		}
		@Override
		protected void onFocusChanged(boolean gainFocus, int direction,
				Rect previouslyFocusedRect)
		{
			super.onFocusChanged(gainFocus, direction, previouslyFocusedRect);
			//Log.e("NavitGraphics", "FocusChange " + gainFocus);
		}

		public void run() {
			if (in_map && touch_mode == PRESSED)
			{
				do_longpress_action();
				touch_mode = NONE;
			}
		}
		
	}
	
	public NavitGraphics(final Activity activity, NavitGraphics parent, int x, int y, int w, int h,
			int alpha, int wraparound, int use_camera)
	{
		if (parent == null) //real map
		{
			//create drawing thread pool and set the number of drawing threads
			drawThreadPool = new NavitDrawObjectsPool(this, THREAD_NUM);
			
			this.activity = activity;			
			view = new NavitView(activity);
			//activity.registerForContextMenu(view);
			view.setClickable(false);
			view.setFocusable(true);
			view.setFocusableInTouchMode(true);
			view.setKeepScreenOn(true);
			relativelayout = new RelativeLayout(activity);
			if (use_camera != 0)
			{
				SetCamera(use_camera);
			}
			relativelayout.addView(view);

			activity.setContentView(relativelayout);
			view.requestFocus();
		}
		else //overlay
		{
			draw_bitmap = Bitmap.createBitmap(w, h, Bitmap.Config.ARGB_8888);
			bitmap_w = w;
			bitmap_h = h;
			pos_x = x;

			pos_y = y;

			pos_wraparound = wraparound;
			draw_canvas = new Canvas(draw_bitmap);
			parent.overlays.add(this);
		}
		parent_graphics = parent;

	}

	static public enum msg_type {
		CLB_ZOOM_IN, CLB_ZOOM_OUT, CLB_REDRAW, CLB_MOVE, CLB_BUTTON_UP, CLB_BUTTON_DOWN, CLB_SET_DESTINATION
		, CLB_SET_DISPLAY_DESTINATION, CLB_CALL_CMD, CLB_COUNTRY_CHOOSER, CLB_LOAD_MAP, CLB_UNLOAD_MAP, CLB_DELETE_MAP
	};

	static public msg_type[] msg_values = msg_type.values();
	
	public Handler	callback_handler	= new Handler()
		{
			public void handleMessage(Message msg)
			{
				switch (msg_values[msg.what])
				{
				case CLB_ZOOM_IN:
					CallbackMessageChannel(1, "");
					break;
				case CLB_ZOOM_OUT:
					CallbackMessageChannel(2, "");
					break;
				case CLB_MOVE:
					MotionCallback(MotionCallbackID, msg.getData().getInt("x"), msg.getData().getInt("y"));
					break;
				case CLB_SET_DESTINATION:
					String lat = Float.toString(msg.getData().getFloat("lat"));
					String lon = Float.toString(msg.getData().getFloat("lon"));
					String q = msg.getData().getString(("q"));
					CallbackMessageChannel(3, lat + "#" + lon + "#" + q);
					break;
				case CLB_SET_DISPLAY_DESTINATION:
					int x = msg.arg1;
					int y = msg.arg2;
					CallbackMessageChannel(4, "" + x + "#" + y);
					break;
				case CLB_CALL_CMD:
					String cmd = msg.getData().getString(("cmd"));
					CallbackMessageChannel(5, cmd);
					break;
				case CLB_BUTTON_UP:
					ButtonCallback(ButtonCallbackID, 0, 1, msg.getData().getInt("x"), msg.getData().getInt("y")); // up
					break;
				case CLB_BUTTON_DOWN:
					ButtonCallback(ButtonCallbackID, 1, 1, msg.getData().getInt("x"), msg.getData().getInt("y")); // down
					break;
				case CLB_COUNTRY_CHOOSER:
					break;
				case CLB_LOAD_MAP:
					CallbackMessageChannel(6, msg.getData().getString(("title")));
					break;
				case CLB_DELETE_MAP:
					File toDelete = new File( msg.getData().getString(("title")));
					toDelete.delete();
				//fallthrough
				case CLB_UNLOAD_MAP:
					CallbackMessageChannel(7, msg.getData().getString(("title")));
					break;
				}
			}
		};

	public native void SizeChangedCallback(int id, int x, int y);
	public native void KeypressCallback(int id, String s);
	public native int CallbackMessageChannel(int i, String s);
	
	
	/** Function to load and draw the zoomed map.
	 *
	 * This function calls the native function CallbackZoom to load and draw the new map.
	 * The zoomfactor is needed to specify which order level and which region is needed.
	 *
	 *
	 * @param zoomfactor	The zoom factor specifies the order level and the coords of the needed region
	 * 
	 * @author Sascha Oedekoven (08/2015)
	 **/
	public native int CallbackZoom(float zoomfactor);

	public native void ButtonCallback(int id, int pressed, int button, int x, int y);
	public native void MotionCallback(int id, int x, int y);
	public native String GetDefaultCountry(int id, String s);
	public static native String[][] GetAllCountries();
	
	/** \brief Canvas for the activ map*/
	public Canvas	draw_canvas;
	/** \brief Bitmap for the activ map*/
	public Bitmap	draw_bitmap;
	
	/** \brief Bitmap for the cached map*/
	public Bitmap	cached_bitmap;
	/** \brief Canvas for the cached map*/
	public Canvas	cached_canvas;
	private int		SizeChangedCallbackID, ButtonCallbackID, MotionCallbackID, KeypressCallbackID;
	// private int count;

	public void setSizeChangedCallback(int id)
	{
		SizeChangedCallbackID = id;
	}
	public void setButtonCallback(int id)
	{
		ButtonCallbackID = id;
	}
	public void setMotionCallback(int id)
	{
		MotionCallbackID = id;
		Navit.setMotionCallback(id, this);
	}

	public void setKeypressCallback(int id)
	{
		KeypressCallbackID = id;
		// set callback id also in main intent (for menus)
		Navit.setKeypressCallback(id, this);
	}
	
	/** \brief Global paint object, used to draw objects which do not need specific paint properties */
	private Paint paint = new Paint();
	
	/** \brief Path object to draw lines as path. Its once created and just reseted after each use.*/
	private Path draw_path = new Path();

	
	
	
	
	/** Function to draw a polyline.
	 *
	 * The polyline will be drawn by the main thread or by a separate drawing thread.
	 * If drawing in a separate thread is enabled, the corresponding function of the thread pool will be called and sends the input data to one of the threads.
	 * Otherwise the object will be drawn in the main thread.
	 * Overlays and the menu will always be drawn in the main thread.
	 *
	 * Input array structure:
	 * 
	 * c[0] = stroke width
	 * c[1]-c[4] = ARGB color
	 * c[5] = ndashes
	 * c[6]-c[6+ndashes-1] = dash interval
	 * c[6+ndashes] - c[n] = coords for the polyline
	 *
	 *
	 * @param paint		Paint object
	 * @param c			Input array with some config and coords, see function description for more details.
	 *
	 * @author ?? edit by Sascha Oedekoven (08/2015)
	 **/
	protected void draw_polyline(Paint paint, int c[])
	{
		//draw map in threads (if enabled)
		if(parent_graphics == null && in_map && draw_in_thread)
			drawThreadPool.add_polyline(paint, c);
		else { //draw overlays and menu always in main thread
			
			int i, ndashes;
			float [] intervals;

			paint.setStrokeWidth(c[0]);
			paint.setARGB(c[1],c[2],c[3],c[4]);
			paint.setStyle(Paint.Style.STROKE);

			
			paint.setStrokeCap(Paint.Cap.ROUND);      

			ndashes=c[5];
			intervals=new float[ndashes+(ndashes%2)];
			for (i = 0; i < ndashes; i++)
				intervals[i]=c[6+i];

			if((ndashes%2)==1)
				intervals[ndashes]=intervals[ndashes-1];

			if(ndashes>0)
				paint.setPathEffect(new android.graphics.DashPathEffect(intervals,0.0f));

			
			draw_path.rewind();
			draw_path.moveTo(c[6+ndashes], c[7+ndashes]);
			for (i = 8+ndashes; i < c.length; i += 2)
			{
				draw_path.lineTo(c[i], c[i + 1]);
			}
			draw_canvas.drawPath(draw_path, paint);
			
			paint.setPathEffect(null);
		}
	}
	
	/** Function to draw a polygon.
	 *
	 * The polygon will be drawn by the main thread or by a separate drawing thread.
	 * If drawing in a separate thread is enabled, the corresponding function of the thread pool will be called and sends the input data to one of the threads.
	 * Otherwise the object will be drawn in the main thread.
	 * Overlays and the menu will always be drawn in the main thread.
	 *
	 * Input array structure:
	 * 
	 * c[0] = stroke width
	 * c[1]-c[4] = ARGB color
	 * c[5] - c[n] = coords for the polygon
	 *
	 *
	 * @param paint		Paint object
	 * @param c			Input array with some config and coords, see function description for more details.
	 *
	 * @author ?? edit by Sascha Oedekoven (08/2015)
	 **/
	protected void draw_polygon(Paint paint, int c[])
	{
		if(parent_graphics == null && in_map && draw_in_thread)
			drawThreadPool.add_polygon(paint, c);
		else {
			paint.setStrokeWidth(c[0]);
			paint.setARGB(c[1],c[2],c[3],c[4]);
			paint.setStyle(Paint.Style.FILL);
			draw_path.rewind();
			draw_path.moveTo(c[5], c[6]);
			for (int i = 7; i < c.length; i += 2)
			{
				draw_path.lineTo(c[i], c[i + 1]);
			}
			draw_canvas.drawPath(draw_path, paint);
		}
	}
	
	/** Function to draw a rectangle.
	 *
	 * The rectangle will be drawn by the main thread.
	 *
	 * This function is also used to draw the background color. 
	 * Because the setting of the background color is the first map drawing call, 
	 * there is a check in this function weather to draw all the following objects in a thread or not.
	 *
	 *
	 * @param paint		Paint object
	 * @param x			first x coord of the rectangle
	 * @param y			first y coord of the rectangle
	 * @param w			width of the rectangle (x+w = second x coord)
	 * @param h			height of the rectangle (y+h = second y coord)
	 *
	 * @author ?? edit by Sascha Oedekoven (08/2015)
	 **/
	protected void draw_rectangle(Paint paint, int x, int y, int w, int h)
	{
		if(THREAD_NUM == 0) {
			draw_in_thread = false;	
		} else {
			draw_in_thread = true;	
		}

		if(parent_graphics == null && in_map && draw_in_thread) {
			drawThreadPool.setThread_n(THREAD_NUM);
			
			Rect r = new Rect(x, y, x + w, y + h);
			paint.setStyle(Paint.Style.FILL);
			paint.setAntiAlias(true);
			draw_canvas.drawRect(r, paint);
			
		} else {
			
			Rect r = new Rect(x, y, x + w, y + h);
			paint.setStyle(Paint.Style.FILL);
			paint.setAntiAlias(true);
			draw_canvas.drawRect(r, paint);
			
			
			
		}
		
		

	}

	/** Function to draw a circle.
	 *
	 * The circle will be drawn by the main thread or by a separate drawing thread.
	 * If drawing in a separate thread is enabled, the corresponding function of the thread pool will be called and sends the input data to one of the threads.
	 * Otherwise the object will be drawn in the main thread.
	 * Overlays and the menu will always be drawn in the main thread.
	 *
	 * @param paint		Paint object
	 * @param x			first x coord of the rectangle
	 * @param y			first y coord of the rectangle
	 * @param r			radius of the circle
	 *
	 * @author ?? edit by Sascha Oedekoven (08/2015)
	 **/
	protected void draw_circle(Paint paint, int x, int y, int r)
	{
		if(parent_graphics == null && in_map && draw_in_thread)
			drawThreadPool.add_circle(paint, x, y, r);
		else {
			paint.setStyle(Paint.Style.STROKE);
			draw_canvas.drawCircle(x, y, r / 2, paint);
		}
	}


	/** Function to draw a text on the screen
	 *
	 * The text will be drawn by the main thread or by a separate drawing thread.
	 * If drawing in a separate thread is enabled, the corresponding function of the thread pool will be called and sends the input data to one of the threads.
	 * Otherwise the object will be drawn in the main thread.
	 * Overlays and the menu will always be drawn in the main thread.
	 *
	 * @param x			specifying the x text position
	 * @param y			specifying the y text position
	 * @param text		Text to draw
	 * @param size		specifying the size of the text
	 * @param dx		specifying the dx position, if text is drawn to a line
	 * @param dy		specifying the dy position, if text is drawn to a line
	 * @param bgcolor	specifying the background color
	 * @param lw		specifying the stroke width
	 * @param fgcolor	specifying the color of the text
	 *
	 * @author ?? edit by Sascha Oedekoven (08/2015)
	 **/
	protected void draw_text(int x, int y, String text, int size, int dx, int dy, int bgcolor, int lw, int fgcolor)
	{
		if(parent_graphics == null && in_map && draw_in_thread)
			drawThreadPool.add_text(x,y,text,size,dx,dy,bgcolor, lw, fgcolor);
		else {
			paint.setStrokeWidth(lw);
			Path path=null;

			paint.setTextSize(size / 15);
			paint.setStyle(Paint.Style.FILL);

			if (dx != 0x10000 || dy != 0) {
				path = new Path();
				path.moveTo(x, y);
				path.rLineTo(dx, dy);
				paint.setTextAlign(android.graphics.Paint.Align.LEFT);
			}

			if(bgcolor!=0) {
				paint.setStrokeWidth(3);
				paint.setColor(bgcolor);
				paint.setStyle(Paint.Style.STROKE);
				if(path==null) {
					draw_canvas.drawText(text, x, y, paint);
				} else {
					draw_canvas.drawTextOnPath(text, path, 0, 0, paint);
				}
				paint.setStyle(Paint.Style.FILL);
			}
			
			paint.setColor(fgcolor);

			if(path==null) {
				draw_canvas.drawText(text, x, y, paint);
			} else {
				draw_canvas.drawTextOnPath(text, path, 0, 0, paint);
			}
			paint.clearShadowLayer();
		}
	}


	/** Function to draw an image on the screen
	 *
	 * The image will be drawn by the main thread or by a separate drawing thread.
	 * If drawing in a separate thread is enabled, the corresponding function of the thread pool will be called and sends the input data to one of the threads.
	 * Otherwise the object will be drawn in the main thread.
	 * Overlays and the menu will always be drawn in the main thread.
	 *
	 * @param paint		Paint object used to draw the image
	 * @param x		specifying the x position the image is drawn to
	 * @param y		specifying the y position the image is drawn to
	 * @param bitmap	Bitmap object holding the image to draw
	 *
	 * @author ?? edit by Sascha Oedekoven (08/2015)
	 **/
	protected void draw_image(Paint paint, int x, int y, Bitmap bitmap)
	{
		if(parent_graphics == null && in_map && draw_in_thread)
			drawThreadPool.add_image(paint, x, y, bitmap);
		else {
			draw_canvas.drawBitmap(bitmap, x, y, paint);
		}
	}

	/* takes an image and draws it on the screen as a prerendered maptile
	 * 
	 * 
	 * 
	 * @param paint		Paint object used to draw the image
	 * @param count		the number of points specified 
	 * @param p0x and p0y 	specifying the top left point
	 * @param p1x and p1y 	specifying the top right point
	 * @param p2x and p2y 	specifying the bottom left point, not yet used but kept 
	 * 						for compatibility with the linux port
	 * @param bitmap	Bitmap object holding the image to draw
	 * 
	 * TODO make it work with 4 points specified to make it work for 3D mapview, so it can be used
	 * 		for small but very detailed maps as well as for large maps with very little detail but large
	 * 		coverage.
	 * TODO make it work with rectangular tiles as well ?
	 */
	protected void draw_image_warp(Paint paint, int count, int p0x, int p0y, int p1x, int p1y, int p2x, int p2y, Bitmap bitmap)
	{
	
		float width;
		float scale;
		float deltaY;
		float deltaX;
		float angle;
		Matrix matrix;	
	
		if (count == 3)
		{			
			matrix = new Matrix();
			deltaX = p1x - p0x;
			deltaY = p1y - p0y;
			width = (float) (Math.sqrt((deltaX * deltaX) + (deltaY * deltaY)));			
			angle = (float) (Math.atan2(deltaY, deltaX) * 180d / Math.PI);
			scale = width / bitmap.getWidth();
			matrix.preScale(scale, scale);
			matrix.postTranslate(p0x, p0y);			
			matrix.postRotate(angle, p0x, p0y);
			draw_canvas.drawBitmap(bitmap, matrix, paint);
		}
	}

	/* These constants must be synchronized with enum draw_mode_num in graphics.h. */
	public static final int draw_mode_begin = 0;
	public static final int draw_mode_end = 1;
	
	public static final int draw_mode_cachebitmap = 2;
	public static final int draw_mode_drawcache = 3;
	public static final int draw_mode_coords = 4;
	
	/** \brief x position of the cached bitmap*/
	public int pos_xxx;	
	/** \brief y position of the cached bitmap*/
	public int pos_yyy; 
	
	/** \brief This var is used in the function draw_mode(). It allows the function to handle the position of the cached bitmap.*/
	public int no_mode = 0;
	
	/** Function will be called at the start and end of the drawing process.
	 * This functions handles when to draw the bitmap (map) to the screen and when the cached image will be drawn.
	 * 
	 * @param mode	The mode definies which functions will be called:
	 *				mode = draw_mode_begin : The old drawing process will be canceled (if any is still running) and new threads will be started
	 *				mode = draw_mode_end : The bitmap (map) will be shown at the screen
	 *				mode = draw_mode_cachebitmap : The bitmap (map) will be cached
	 *				mode = draw_mode_drawcache : The cached map will be drawn to the correct position
	 *				mode = draw_mode_coords : The following two calls of draw_mode will be the coords of the cached map.
	 * 
	 * @author		?? edit by Sascha Oedekoven (08/2015)
	 **/
	protected void draw_mode(int mode)
	{
		
		if(no_mode > 0) {
			
			if(no_mode == 2)
				pos_xxx = mode;	
			else if(no_mode == 1)
				pos_yyy = mode;
			
			no_mode--;
			
		} else if(mode == draw_mode_coords) {
			//next two draw_mode calls are the coords where the buffered image has to be drawn to
			no_mode = 2;
		} else if(mode == draw_mode_cachebitmap) {
			//will be called before post-drawing, to save the map without any buttons
			drawThreadPool.draw_to_screen(mode);
		}else if(mode == draw_mode_drawcache) { 
			
			draw_image(paint, pos_xxx, pos_yyy , cached_bitmap);
			
			
		} else if(parent_graphics == null && in_map && draw_in_thread) {
			
			if (mode == draw_mode_end) {
				drawThreadPool.draw_to_screen(mode);
			} else if(mode == draw_mode_begin && parent_graphics == null) {
				drawThreadPool.cancel_draw();
			}
			
		} else {
			
			if( mode == draw_mode_end ) {
				zoomFactor = 1;
				viewInvalidate();
				
			} else if(in_map && mode == draw_mode_begin && parent_graphics != null) {
				draw_bitmap.eraseColor(0);
			}
		}

	}
	
	protected void draw_drag(int x, int y)
	{
		pos_x = x;
		pos_y = y;
	}
	protected void overlay_disable(int disable)
	{
		
		// assume we are NOT in map view mode!
		if (parent_graphics == null)
			in_map = (disable==0);
		if (overlay_disabled != disable) {
			overlay_disabled = disable;
			if (parent_graphics != null) {
				if(in_map && draw_in_thread)
					drawThreadPool.draw_to_screen(2); 
				else
					viewInvalidate();
			}
		}
	}

	protected void overlay_resize(int x, int y, int w, int h, int alpha, int wraparound)
	{
		draw_bitmap = Bitmap.createBitmap(w, h, Bitmap.Config.ARGB_8888);
		bitmap_w = w;
		bitmap_h = h;
		pos_x = x;
		pos_y = y;
		pos_wraparound = wraparound;
		draw_canvas.setBitmap(draw_bitmap);
	}

	public static String getLocalizedString(String text)
	{
		String ret = CallbackLocalizedString(text);
		return ret;
	}




	/**
	 * get localized string
	 */
	public static native String CallbackLocalizedString(String s);





	/** Function sends the UI-Thread a Message to redraw the screen (view).
	 *
	 * The run() function will be queued into the messagequeue of the main thread.
	 * It is important that always the main thread (ui-thread) calls the view.invalidate(),
	 * because only the main thread is able to manipulate UI elements.
	 * 
	 * @author		Sascha Oedekoven (08/2015)
	 **/
	public void viewInvalidate() {

		if(activity != null)
		activity.runOnUiThread(new Runnable() {

			public void run() {

				if (parent_graphics == null) {
					if(view != null)
						view.invalidate();
				} else {
					if(parent_graphics.view != null)
						parent_graphics.view.invalidate(get_rect());
				}

			}
		});

	}

}<|MERGE_RESOLUTION|>--- conflicted
+++ resolved
@@ -233,19 +233,10 @@
 				in_map = true;
 				for (NavitGraphics overlay : overlays)
 				{
-<<<<<<< HEAD
-
-					NavitGraphics overlay_graphics = (NavitGraphics) overlay;
-					if (overlay_graphics.overlay_disabled == 0)
-					{
-						Rect r=overlay_graphics.get_rect();
-						canvas.drawBitmap(overlay_graphics.draw_bitmap, r.left, r.top, null);
-=======
 					if (overlay.overlay_disabled == 0)
 					{
 						Rect r=overlay.get_rect();
 						canvas.drawBitmap(overlay.draw_bitmap, r.left, r.top, null);
->>>>>>> 5271fac7
 					}
 				}				
 			}
